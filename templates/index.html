--- conflicted
+++ resolved
@@ -53,13 +53,8 @@
                             <div class="question-icon"><i class="fa-solid fa-people-roof"></i></div>
                             <label for="vårdnad">Har du Gemensam eller Ensam vårdnad?</label>
                             <div class="button-group" id="vårdnad-group">
-<<<<<<< HEAD
                                 <button type="button" class="vårdnad-btn toggle-btn" data-value="gemensam">Gemensan</button>
                                 <button type="button" class="vårdnad-btn toggle-btn" data-value="ensam">Ensam</button>
-=======
-                                <button type="button" class="vårdnad-btn toggle-btn" data-value="gemensam">Gemensam vårdnad</button>
-                                <button type="button" class="vårdnad-btn toggle-btn" data-value="ensam">Ensam vårdnad</button>
->>>>>>> 7cce26ef
                             </div>
                             <input type="hidden" name="vårdnad" id="vårdnad" value="">
                             <p id="vårdnad-info" class="info-text"></p>
@@ -176,7 +171,6 @@
                     <div class="button-group" id="avtal-group-2">
                         <button type="button" class="toggle-btn" data-value="ja">Ja</button>
                         <button type="button" class="toggle-btn" data-value="nej">Nej</button>
-<<<<<<< HEAD
                     </div>
                     <input type="hidden" name="har_avtal_2" id="har-avtal-2" value="">
                     <div id="anstallningstid-container-2" style="display: none;">
@@ -252,44 +246,6 @@
                 <div class="mobile-summary-item">
                     <span class="summary-label">Återstående dagar</span>
                     <span class="summary-value" id="sticky-days">–</span>
-=======
-                    </div>
-                    <input type="hidden" name="har_avtal_2" id="har-avtal-2" value="">
-                    <div id="anstallningstid-container-2" style="display: none;">
-                        <label for="anstallningstid-2">
-                            Hur länge har din partner varit anställd?
-                            <span class="help-tooltip"
-                                  title="Påverkar rätten till föräldralön"
-                                  aria-label="Påverkar rätten till föräldralön"
-                                  data-help="Påverkar rätten till föräldralön"
-                                  tabindex="0">?</span>
-                        </label>
-                        <div class="button-group" id="anstallningstid-group-2">
-                            <button type="button" class="toggle-btn" data-value="0-5">0-5 månader</button>
-                            <button type="button" class="toggle-btn" data-value="6-12">6 månader - 1 år</button>
-                            <button type="button" class="toggle-btn" data-value=">1">&gt; 1 år</button>
-                        </div>
-                        <input type="hidden" name="anstallningstid_2" id="anstallningstid-2" value="">
-                    </div>
-                </div>
-            </fieldset>
-
-            <fieldset class="wizard-step" id="step-preferences">
-                <legend>Preferenser</legend>
-                <div class="form-section">
-                    <label>När är barnet beräknat?</label>
-                    <div class="date-picker-container">
-                        <input type="date" id="barn-datum" name="barn-datum" required>
-                    </div>
-                </div>
-                <div class="form-section">
-                    <label>Hur länge vill du/ni vara lediga? (månader)</label>
-                    <input type="number" id="ledig-tid-5823" name="ledig-tid-1" min="0" placeholder="Ange antal månader">
-                </div>
-                <div class="form-section" id="parent-ledig-tid" data-partner-field>
-                    <label>Hur länge vill din partner vara ledig? (månader)</label>
-                    <input type="number" id="ledig-tid-2" name="ledig-tid-2" min="0" placeholder="Ange antal månader">
->>>>>>> 7cce26ef
                 </div>
                 <div class="form-section">
                     <label for="strategy">Välj strategi:</label>
@@ -313,22 +269,6 @@
                 <button type="button" id="next-btn">Nästa steg</button>
                 <button type="submit" id="calculate-btn" class="hidden">Visa resultat</button>
             </div>
-<<<<<<< HEAD
-=======
-        </form>
-
-        <div class="mobile-sticky" id="mobile-summary" aria-live="polite">
-            <div class="mobile-summary-content">
-                <div class="mobile-summary-item">
-                    <span class="summary-label">Prognos hushållsnetto / månad</span>
-                    <span class="summary-value" id="sticky-netto">–</span>
-                </div>
-                <div class="mobile-summary-item">
-                    <span class="summary-label">Återstående dagar</span>
-                    <span class="summary-value" id="sticky-days">–</span>
-                </div>
-            </div>
->>>>>>> 7cce26ef
             <button type="button" id="sticky-cta" class="primary-cta">Visa resultat</button>
         </div>
 
