--- conflicted
+++ resolved
@@ -151,7 +151,6 @@
                     <div class="question-icon"><i class="fa-solid fa-hand-holding-dollar"></i></div>
                     <label for="inkomst2">
                         Månadsinkomst förälder 2 (före skatt):
-<<<<<<< HEAD
                         <span class="help-tooltip"
                               title="Ange din partners bruttolön innan skatt"
                               aria-label="Ange din partners bruttolön innan skatt"
@@ -169,25 +168,6 @@
                               data-help="Kollektivavtal kan ge extra föräldralön"
                               tabindex="0">?</span>
                     </label>
-=======
-                        <span class="help-tooltip"
-                              title="Ange din partners bruttolön innan skatt"
-                              aria-label="Ange din partners bruttolön innan skatt"
-                              data-help="Ange din partners bruttolön innan skatt"
-                              tabindex="0">?</span>
-                    </label>
-                    <input type="number" name="inkomst2" id="inkomst2"
-                           placeholder="30000 kr">
-                    <div class="question-icon"><i class="fa-solid fa-handshake"></i></div>
-                    <label for="har-avtal-2">
-                        Har din partner kollektivavtal?
-                        <span class="help-tooltip"
-                              title="Kollektivavtal kan ge extra föräldralön"
-                              aria-label="Kollektivavtal kan ge extra föräldralön"
-                              data-help="Kollektivavtal kan ge extra föräldralön"
-                              tabindex="0">?</span>
-                    </label>
->>>>>>> 22cb9059
                     <div class="button-group" id="avtal-group-2">
                         <button type="button" class="toggle-btn" data-value="ja">Ja</button>
                         <button type="button" class="toggle-btn" data-value="nej">Nej</button>
@@ -208,7 +188,6 @@
                             <button type="button" class="toggle-btn" data-value=">1">&gt; 1 år</button>
                         </div>
                         <input type="hidden" name="anstallningstid_2" id="anstallningstid-2" value="">
-<<<<<<< HEAD
                     </div>
                 </div>
             </fieldset>
@@ -267,9 +246,6 @@
                 <div class="mobile-summary-item">
                     <span class="summary-label">Återstående dagar</span>
                     <span class="summary-value" id="sticky-days">–</span>
-=======
-                    </div>
->>>>>>> 22cb9059
                 </div>
             </fieldset>
 
@@ -316,43 +292,6 @@
                 <button type="button" id="next-btn">Nästa steg</button>
                 <button type="submit" id="calculate-btn" class="hidden">Visa resultat</button>
             </div>
-<<<<<<< HEAD
-=======
-        </form>
-
-        <div class="mobile-sticky" id="mobile-summary" aria-live="polite">
-            <div class="mobile-summary-content">
-                <div class="mobile-summary-item">
-                    <span class="summary-label">Prognos hushållsnetto / månad</span>
-                    <span class="summary-value" id="sticky-netto">–</span>
-                </div>
-                <div class="mobile-summary-item">
-                    <span class="summary-label">Återstående dagar</span>
-                    <span class="summary-value" id="sticky-days">–</span>
-                </div>
-                <div class="form-section">
-                    <label for="strategy">Välj strategi:</label>
-                    <div class="toggle-group" id="strategy-group">
-                        <div class="toggle-options">
-                            <button class="toggle-btn active" data-value="longer">Längre ledighet</button>
-                            <button class="toggle-btn" data-value="maximize">Maximera inkomst</button>
-                        </div>
-                        <input type="hidden" id="strategy" value="longer">
-                    </div>
-                </div>
-            </fieldset>
-
-            <fieldset class="wizard-step" id="step-summary">
-                <legend>Resultat</legend>
-                <p class="summary-intro">Sammanfatta dina uppgifter och visa resultatet när du är redo.</p>
-            </fieldset>
-
-            <div class="wizard-nav">
-                <button type="button" id="back-btn" class="hidden back-btn">&larr; Tillbaka</button>
-                <button type="button" id="next-btn">Nästa steg</button>
-                <button type="submit" id="calculate-btn" class="hidden">Visa resultat</button>
-            </div>
->>>>>>> 22cb9059
             <button type="button" id="sticky-cta" class="primary-cta">Visa resultat</button>
         </div>
 
