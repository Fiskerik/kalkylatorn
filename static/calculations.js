--- conflicted
+++ resolved
@@ -178,7 +178,7 @@
     if (weeks1 > 0) {
         inkomst1Result = beräknaMånadsinkomst(dag1, dagarPerVecka1, extra1, barnbidrag, tillägg);
         inkomst2Result = arbetsInkomst2;
-<<<<<<< HEAD
+
         let inkomst1ResultNoExtra = beräknaMånadsinkomst(dag1, dagarPerVecka1, 0, barnbidrag, tillägg);
         kombineradInkomst = inkomst1Result + inkomst2Result;
 
@@ -196,7 +196,7 @@
                 const minKombinerad = Math.min(kombineradInkomst, inkomst1ResultNoExtra + inkomst2Result);
                 genomförbarhet.ärGenomförbar = false;
                 genomförbarhet.meddelande = `Kombinerad inkomst ${minKombinerad.toLocaleString()} kr/månad i fas 1 är under kravet ${minInkomst.toLocaleString()} kr/månad.`;
-=======
+
         kombineradInkomst = inkomst1Result + inkomst2Result;
 
         if (strategy === "longer") {
@@ -208,7 +208,7 @@
             if (kombineradInkomst < minInkomst) {
                 genomförbarhet.ärGenomförbar = false;
                 genomförbarhet.meddelande = `Kombinerad inkomst ${kombineradInkomst.toLocaleString()} kr/månad i fas 1 är under kravet ${minInkomst.toLocaleString()} kr/månad.`;
->>>>>>> c3a26745
+
             }
         } else if (kombineradInkomst < minInkomst) {
             genomförbarhet.ärGenomförbar = false;
@@ -216,7 +216,6 @@
         }
     }
 
-<<<<<<< HEAD
     // Rebalance days for Parent 1 after income adjustments
     totalDagarBehövda1 = weeks1 * dagarPerVecka1;
     if (inputs.vårdnad === "gemensam" && inputs.beräknaPartner === "ja" && totalDagarBehövda1 > förälder1InkomstDagar) {
@@ -238,13 +237,12 @@
         }
     }
 
-=======
->>>>>>> c3a26745
+
     // Step 2: Allocate for Parent 2
     if (inputs.vårdnad === "gemensam" && inputs.beräknaPartner === "ja" && weeks2 > 0) {
         inkomst1Result = arbetsInkomst1;
         inkomst2Result = beräknaMånadsinkomst(dag2, dagarPerVecka2, extra2, barnbidrag, tillägg);
-<<<<<<< HEAD
+
         let inkomst2ResultNoExtra = beräknaMånadsinkomst(dag2, dagarPerVecka2, 0, barnbidrag, tillägg);
         kombineradInkomst = inkomst1Result + inkomst2Result;
 
@@ -262,7 +260,7 @@
                 const minKombinerad = Math.min(kombineradInkomst, inkomst1Result + inkomst2ResultNoExtra);
                 genomförbarhet.ärGenomförbar = false;
                 genomförbarhet.meddelande = `Kombinerad inkomst ${minKombinerad.toLocaleString()} kr/månad i fas 2 är under kravet ${minInkomst.toLocaleString()} kr/månad.`;
-=======
+
         kombineradInkomst = inkomst1Result + inkomst2Result;
 
         if (strategy === "longer") {
@@ -274,7 +272,7 @@
             if (kombineradInkomst < minInkomst) {
                 genomförbarhet.ärGenomförbar = false;
                 genomförbarhet.meddelande = `Kombinerad inkomst ${kombineradInkomst.toLocaleString()} kr/månad i fas 2 är under kravet ${minInkomst.toLocaleString()} kr/månad.`;
->>>>>>> c3a26745
+
             }
         } else if (kombineradInkomst < minInkomst) {
             genomförbarhet.ärGenomförbar = false;
@@ -282,7 +280,7 @@
         }
     }
 
-<<<<<<< HEAD
+
     // Rebalance days for Parent 2 after income adjustments
     totalDagarBehövda2 = weeks2 * dagarPerVecka2;
     if (inputs.vårdnad === "gemensam" && inputs.beräknaPartner === "ja" && totalDagarBehövda2 > förälder2InkomstDagar) {
@@ -294,8 +292,7 @@
         }
     }
 
-=======
->>>>>>> c3a26745
+
     // Step 3: Allocate days for Period 1 (Förälder 1)
     let minDagarWeeks1 = 0;
     let weeks1NoExtra = 0;
