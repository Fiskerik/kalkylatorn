--- conflicted
+++ resolved
@@ -55,7 +55,6 @@
 
         const årsinkomst = inkomst * 12;
         const gräns = PRISBASBELOPP * 10;
-<<<<<<< HEAD
 
         if (årsinkomst <= gräns) {
             return Math.round((årsinkomst * 0.10) / 12);
@@ -107,58 +106,6 @@
      */
     function optimizeParentalLeave(preferences, inputs) {
     const { deltid, ledigTid1, ledigTid2 = 0, minInkomst, strategy } = preferences;
-=======
-
-        if (årsinkomst <= gräns) {
-            return Math.round((årsinkomst * 0.10) / 12);
-        }
-
-        const basal = gräns * 0.10;
-        const över = (årsinkomst - gräns) * 0.90;
-        return Math.round((basal + över) / 12);
-    }
-
-    /**
-     * Calculate net monthly income from gross and tax rate
-     * @param {number} inkomst - Gross monthly income
-     * @param {number} skattesats - Tax rate percentage (default 30)
-     * @returns {number} Net monthly income
-     */
-    function beräknaNetto(inkomst, skattesats = 30) {
-        if (!inkomst || inkomst <= 0) return 0;
-        const rate = skattesats / 100;
-        return Math.round(inkomst * (1 - rate));
-    }
-
-    /**
-     * Calculate child allowance and additional benefits
-     * @param {number} totalBarn - Total number of children
-     * @param {boolean} ensamVårdnad - True if sole custody
-     * @returns {Object} Object with barnbidrag, tillägg, total, and details
-     */
-    function beräknaBarnbidrag(totalBarn, ensamVårdnad) {
-        const bidragPerBarn = 1250;
-        const flerbarnstillägg = { 2: 150, 3: 730, 4: 1740, 5: 2990, 6: 4240 };
-        const barnbidrag = bidragPerBarn * totalBarn;
-        const tillägg = flerbarnstillägg[totalBarn] || 0;
-        const total = barnbidrag + tillägg;
-        const details = `${totalBarn} barn ger ${barnbidrag.toLocaleString()} kr barnbidrag${tillägg ? " + " + tillägg + " kr flerbarnstillägg" : ""} = <strong>${total.toLocaleString()} kr</strong>`;
-        return {
-            barnbidrag: ensamVårdnad ? barnbidrag : Math.round(barnbidrag / 2),
-            tillägg: ensamVårdnad ? tillägg : Math.round(tillägg / 2),
-            total: ensamVårdnad ? total : Math.round(total / 2),
-            details
-        };
-    }
-
-    /**
-     * Optimize parental leave based on preferences and inputs
-     * @param {Object} preferences - User preferences (deltid, ledigTid1, etc.)
-     * @param {Object} inputs - Input data (inkomst1, vårdnad, etc.)
-     * @returns {Object} Optimized leave plans and related data
-     */
-    function optimizeParentalLeave(preferences, inputs) {
-    const { deltid, ledigTid1, ledigTid2 = 0, minInkomst, strategy } = preferences;
 
 export function optimizeParentalLeave(preferences, inputs) {
     const {
@@ -170,7 +117,6 @@
         maximizeFöräldralön = false
     } = preferences;
 
->>>>>>> 343d28e0
     let plan1 = { startWeek: 0, weeks: 0, dagarPerVecka: 0, inkomst: 0, inkomstUtanExtra: 0, användaInkomstDagar: 0, användaMinDagar: 0 };
     let plan1NoExtra = { startWeek: 0, weeks: 0, dagarPerVecka: 0, inkomst: 0 };
     let plan2 = { startWeek: 0, weeks: 0, dagarPerVecka: 0, inkomst: 0, inkomstUtanExtra: 0, användaInkomstDagar: 0, användaMinDagar: 0 };
@@ -808,17 +754,4 @@
         beräknaBarnbidrag,
         optimizeParentalLeave
     };
-<<<<<<< HEAD
-    }
-
-    global.calculationUtils = {
-        beräknaMånadsinkomst,
-        beräknaDaglig,
-        beräknaFöräldralön,
-        beräknaNetto,
-        beräknaBarnbidrag,
-        optimizeParentalLeave
-    };
-=======
->>>>>>> 343d28e0
 })(window);