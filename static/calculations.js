/**
 * calculations.js - Calculation logic for the Föräldrapenningkalkylator
 * Handles parental benefit calculations, child allowances, and leave optimization.
 */
import {
    INCOME_CAP,
    SGI_CAP,
    MINIMUM_RATE,
    DEFAULT_BARNBIDRAG,
    PRISBASBELOPP
} from './config.js';

/**
 * Calculate monthly net income based on daily rate, days per week, and additional benefits
 * @param {number} dag - Daily parental benefit rate
 * @param {number} dagarPerVecka - Days per week taken
 * @param {number} extra - Parental supplement
 * @param {number} barnbidrag - Child allowance
 * @param {number} tillägg - Additional child allowance
 * @returns {number} Rounded monthly net income
 */
export function beräknaMånadsinkomst(dag, dagarPerVecka, extra, barnbidrag = DEFAULT_BARNBIDRAG, tillägg = 0) {
    const fp = Math.round((dag * dagarPerVecka * 4.3) / 100) * 100;
    const extraBelopp = extra ? Math.round(extra * (dagarPerVecka / 7)) : 0;
    const resultat = beräknaNetto(fp) + beräknaNetto(extraBelopp) + barnbidrag + tillägg;
    return resultat || 0;
}

/**
 * Calculate daily parental benefit based on monthly income
 * @param {number} inkomst - Monthly income
 * @returns {number} Daily benefit rate
 */
export function beräknaDaglig(inkomst) {
    if (!inkomst || inkomst <= 0) return 0;
    const sgi = Math.min(inkomst, SGI_CAP);
    const calculatedDailyRate = Math.round((sgi * 0.8 * 12) / 365);
    return Math.min(calculatedDailyRate, INCOME_CAP);
}

/**
 * Calculate employer-provided parental salary supplement
 * @param {number} inkomst - Monthly income
 * @returns {number} Monthly parental supplement
 */
export function beräknaFöräldralön(inkomst) {
    if (!inkomst || inkomst <= 0) return 0;

    const årsinkomst = inkomst * 12;
    const gräns = PRISBASBELOPP * 10;

    if (årsinkomst <= gräns) {
        return Math.round((årsinkomst * 0.10) / 12);
    }

    const basal = gräns * 0.10;
    const över = (årsinkomst - gräns) * 0.90;
    return Math.round((basal + över) / 12);
}

/**
 * Calculate net monthly income from gross and tax rate
 * @param {number} inkomst - Gross monthly income
 * @param {number} skattesats - Tax rate percentage (default 30)
 * @returns {number} Net monthly income
 */
export function beräknaNetto(inkomst, skattesats = 30) {
    if (!inkomst || inkomst <= 0) return 0;
    const rate = skattesats / 100;
    return Math.round(inkomst * (1 - rate));
}

/**
 * Calculate child allowance and additional benefits
 * @param {number} totalBarn - Total number of children
 * @param {boolean} ensamVårdnad - True if sole custody
 * @returns {Object} Object with barnbidrag, tillägg, total, and details
 */
export function beräknaBarnbidrag(totalBarn, ensamVårdnad) {
    const bidragPerBarn = 1250;
    const flerbarnstillägg = { 2: 150, 3: 730, 4: 1740, 5: 2990, 6: 4240 };
    const barnbidrag = bidragPerBarn * totalBarn;
    const tillägg = flerbarnstillägg[totalBarn] || 0;
    const total = barnbidrag + tillägg;
    const details = `${totalBarn} barn ger ${barnbidrag.toLocaleString()} kr barnbidrag${tillägg ? " + " + tillägg + " kr flerbarnstillägg" : ""} = <strong>${total.toLocaleString()} kr</strong>`;
    return {
        barnbidrag: ensamVårdnad ? barnbidrag : Math.round(barnbidrag / 2),
        tillägg: ensamVårdnad ? tillägg : Math.round(tillägg / 2),
        total: ensamVårdnad ? total : Math.round(total / 2),
        details
    };
}

/**
 * Optimize parental leave based on preferences and inputs
 * @param {Object} preferences - User preferences (deltid, ledigTid1, etc.)
 * @param {Object} inputs - Input data (inkomst1, vårdnad, etc.)
 * @returns {Object} Optimized leave plans and related data
 */
<<<<<<< HEAD
export function optimizeParentalLeave(preferences, inputs, options = {}) {
    const { maximizeFöräldralön = false } = options;
    const { deltid, ledigTid1, ledigTid2 = 0, minInkomst, strategy } = preferences;
=======
export function optimizeParentalLeave(preferences, inputs) {
    const {
        deltid,
        ledigTid1,
        ledigTid2 = 0,
        minInkomst,
        strategy,
        maximizeFöräldralön = false
    } = preferences;
>>>>>>> a3ac6197
    let plan1 = { startWeek: 0, weeks: 0, dagarPerVecka: 0, inkomst: 0, inkomstUtanExtra: 0, användaInkomstDagar: 0, användaMinDagar: 0 };
    let plan1NoExtra = { startWeek: 0, weeks: 0, dagarPerVecka: 0, inkomst: 0 };
    let plan2 = { startWeek: 0, weeks: 0, dagarPerVecka: 0, inkomst: 0, inkomstUtanExtra: 0, användaInkomstDagar: 0, användaMinDagar: 0 };
    let plan2NoExtra = { startWeek: 0, weeks: 0, dagarPerVecka: 0, inkomst: 0 };
    let plan1MinDagar = { startWeek: 0, weeks: 0, dagarPerVecka: 0, inkomst: 0 };
    let plan2MinDagar = { startWeek: 0, weeks: 0, dagarPerVecka: 0, inkomst: 0 };
    let plan1Overlap = { startWeek: 0, weeks: 2, dagarPerVecka: 5, inkomst: 0 };
    let plan1ExtraWeeks = 0;
    let plan1NoExtraWeeksTotal = 0;
    let plan2ExtraWeeks = 0;
    let plan2NoExtraWeeksTotal = 0;
    let plan1Savings = { total: 0, perMonth: 0, weeks: 0, months: 0 };
    let plan2Savings = { total: 0, perMonth: 0, weeks: 0, months: 0 };
    let genomförbarhet = {
        ärGenomförbar: true,
        meddelande: "",
        transferredDays: 0,
        status: "ok"
    };

    const barnbidrag = inputs.barnbidragPerPerson || 1250;
    const tillägg = inputs.tilläggPerPerson || 75;

    const inkomst1 = Number(inputs.inkomst1) || 0;
    const inkomst2 = Number(inputs.inkomst2) || 0;

    if (isNaN(inkomst1) || isNaN(inkomst2) || isNaN(ledigTid1) || isNaN(ledigTid2)) {
        throw new Error("Invalid input values: incomes and leave durations must be numbers.");
    }

    const anst1 = inputs.anställningstid1 || "";
    const anst2 = inputs.anställningstid2 || "";
    const avtal1Ja = inputs.avtal1 === "ja" || inputs.avtal1 === true;
    const avtal2Ja = inputs.avtal2 === "ja" || inputs.avtal2 === true;
    const dag1 = beräknaDaglig(inkomst1);
    const extra1 = avtal1Ja && anst1 !== "0-5" ? beräknaFöräldralön(inkomst1) : 0;
    const dag2 = inkomst2 > 0 ? beräknaDaglig(inkomst2) : 0;
    const extra2 = avtal2Ja && anst2 !== "0-5" ? beräknaFöräldralön(inkomst2) : 0;

    const maxFöräldralönWeeks1 = avtal1Ja
        ? anst1 === "6-12" ? 2 * 4.3 : anst1 === ">1" ? 6 * 4.3 : 0
        : 0;
    const maxFöräldralönWeeks2 = avtal2Ja
        ? anst2 === "6-12" ? 2 * 4.3 : anst2 === ">1" ? 6 * 4.3 : 0
        : 0;
    let unusedFöräldralönWeeks1 = 0;
    let unusedFöräldralönWeeks2 = 0;

    let förälder1InkomstDagar = inputs.vårdnad === "ensam" ? 390 : 195;
    let förälder2InkomstDagar = inputs.vårdnad === "ensam" ? 0 : 195;
    let förälder1MinDagar = inputs.vårdnad === "ensam" ? 90 : 45;
    let förälder2MinDagar = inputs.vårdnad === "ensam" ? 0 : 45;
    let användaInkomstDagar1 = 0;
    let användaInkomstDagar2 = 0;
    let användaMinDagar1 = 0;
    let användaMinDagar2 = 0;

    const arbetsInkomst1 = beräknaNetto(inkomst1) + barnbidrag + tillägg;
    const arbetsInkomst2 = inkomst2 > 0 ? beräknaNetto(inkomst2) + barnbidrag + tillägg : 0;

    let dagarPerVecka1 = 0;
    let dagarPerVecka2 = 0;
<<<<<<< HEAD
    const totalWeeks1 = Math.max(Math.round(ledigTid1 * 4.3), 0);
    const totalWeeks2 = Math.max(Math.round(ledigTid2 * 4.3), 0);
    const overlapWeeks1 = 2;
    const overlapDays1 = overlapWeeks1 * 5;
    let overlapInkomstDagar1 = 0;
    let weeks1 = Math.max(totalWeeks1 - overlapWeeks1, 0);
    let weeks2 = totalWeeks2;
    if (overlapDays1 > 0) {
        overlapInkomstDagar1 = Math.min(overlapDays1, förälder1InkomstDagar);
        förälder1InkomstDagar -= overlapInkomstDagar1;
        användaInkomstDagar1 += overlapInkomstDagar1;
    }
=======
    let plan1OriginalDaysPerWeek = 0;
    let plan2OriginalDaysPerWeek = 0;
    let weeks1 = Math.round(ledigTid1 * 4.3);
    let weeks2 = Math.round(ledigTid2 * 4.3);
>>>>>>> a3ac6197
    let inkomst1Result = arbetsInkomst1;
    let inkomst2Result = arbetsInkomst2;
    let kombineradInkomst = 0;

    const maxDagarPerVecka = deltid === "ja" ? 5 : 7;
    if (strategy === "maximize") {
        dagarPerVecka1 = weeks1 > 0 ? Math.min(maxDagarPerVecka, Math.max(1, Math.floor(förälder1InkomstDagar / weeks1))) : 0;
        dagarPerVecka2 =
            inputs.vårdnad === "gemensam" && inputs.beräknaPartner === "ja" && weeks2 > 0
                ? Math.min(maxDagarPerVecka, Math.max(1, Math.floor(förälder2InkomstDagar / weeks2)))
                : 0;
    } else {
        dagarPerVecka1 = weeks1 > 0 ? 1 : 0;
        dagarPerVecka2 =
            inputs.vårdnad === "gemensam" && inputs.beräknaPartner === "ja" && weeks2 > 0 ? 1 : 0;
    }

    let totalDagarBehövda1 = weeks1 * dagarPerVecka1;
    let totalDagarBehövda2 = weeks2 * dagarPerVecka2;

    if (inputs.vårdnad === "gemensam" && inputs.beräknaPartner === "ja" && totalDagarBehövda1 > förälder1InkomstDagar) {
        const minDagarBehövda2 = weeks2 * dagarPerVecka2;
        const överförbaraDagar2 = Math.max(0, förälder2InkomstDagar - 90 - minDagarBehövda2 - 10);
        const överförDagar = Math.min(överförbaraDagar2, totalDagarBehövda1 - förälder1InkomstDagar);
        förälder2InkomstDagar -= överförDagar;
        förälder1InkomstDagar += överförDagar;
        totalDagarBehövda1 = weeks1 * dagarPerVecka1;
        genomförbarhet.transferredDays += överförDagar;
    }

    if (totalDagarBehövda1 > förälder1InkomstDagar) {
        dagarPerVecka1 = Math.max(1, Math.floor(förälder1InkomstDagar / weeks1));
        totalDagarBehövda1 = weeks1 * dagarPerVecka1;
        if (totalDagarBehövda1 > förälder1InkomstDagar) {
            totalDagarBehövda1 = förälder1InkomstDagar;
            weeks1 = Math.floor(totalDagarBehövda1 / dagarPerVecka1) || 1;
        }
    }

    if (inputs.vårdnad === "gemensam" && inputs.beräknaPartner === "ja" && totalDagarBehövda2 > förälder2InkomstDagar) {
        dagarPerVecka2 = Math.max(1, Math.floor(förälder2InkomstDagar / weeks2));
        totalDagarBehövda2 = weeks2 * dagarPerVecka2;
        if (totalDagarBehövda2 > förälder2InkomstDagar) {
            totalDagarBehövda2 = förälder2InkomstDagar;
            weeks2 = Math.floor(totalDagarBehövda2 / dagarPerVecka2) || 1;
        }
    }

    // Step 1: Allocate for Parent 1
    if (weeks1 > 0) {
        inkomst1Result = beräknaMånadsinkomst(dag1, dagarPerVecka1, extra1, barnbidrag, tillägg);
        inkomst2Result = arbetsInkomst2;
        kombineradInkomst = inkomst1Result + inkomst2Result;

        if (strategy === "longer") {
            while (kombineradInkomst < minInkomst && dagarPerVecka1 < maxDagarPerVecka) {
                dagarPerVecka1++;
                inkomst1Result = beräknaMånadsinkomst(dag1, dagarPerVecka1, extra1, barnbidrag, tillägg);
                kombineradInkomst = inkomst1Result + inkomst2Result;
            }
        }
        if (kombineradInkomst < minInkomst && dagarPerVecka1 < 7) {
            const möjligaDagar = Math.min(7, Math.floor(förälder1InkomstDagar / weeks1));
            if (möjligaDagar > dagarPerVecka1) {
                dagarPerVecka1 = möjligaDagar;
                inkomst1Result = beräknaMånadsinkomst(dag1, dagarPerVecka1, extra1, barnbidrag, tillägg);
                kombineradInkomst = inkomst1Result + inkomst2Result;
            }
        }
        if (kombineradInkomst < minInkomst) {
            genomförbarhet.ärGenomförbar = false;
            genomförbarhet.status = "warning";
            genomförbarhet.meddelande =
                `Kombinerad inkomst ${kombineradInkomst.toLocaleString()} kr/månad i fas 1 är under kravet ${minInkomst.toLocaleString()} kr/månad (med ${dagarPerVecka1} dagar/vecka).`;
        }
        totalDagarBehövda1 = weeks1 * dagarPerVecka1;
        if (inputs.vårdnad === "gemensam" && inputs.beräknaPartner === "ja" && totalDagarBehövda1 > förälder1InkomstDagar) {
            const minDagarBehövda2 = weeks2 * dagarPerVecka2;
            const överförbaraDagar2 = Math.max(0, förälder2InkomstDagar - 90 - minDagarBehövda2 - 10);
            const överförDagar = Math.min(överförbaraDagar2, totalDagarBehövda1 - förälder1InkomstDagar);
            förälder2InkomstDagar -= överförDagar;
            förälder1InkomstDagar += överförDagar;
            genomförbarhet.transferredDays += överförDagar;
            totalDagarBehövda1 = weeks1 * dagarPerVecka1;
        }
        if (totalDagarBehövda1 > förälder1InkomstDagar) {
            dagarPerVecka1 = Math.max(1, Math.floor(förälder1InkomstDagar / weeks1));
            totalDagarBehövda1 = weeks1 * dagarPerVecka1;
            if (totalDagarBehövda1 > förälder1InkomstDagar) {
                totalDagarBehövda1 = förälder1InkomstDagar;
                weeks1 = Math.floor(totalDagarBehövda1 / dagarPerVecka1) || 1;
            }
        }
    }

    // Step 2: Allocate for Parent 2
    if (inputs.vårdnad === "gemensam" && inputs.beräknaPartner === "ja" && weeks2 > 0) {
        inkomst1Result = arbetsInkomst1;
        inkomst2Result = beräknaMånadsinkomst(dag2, dagarPerVecka2, extra2, barnbidrag, tillägg);
        kombineradInkomst = inkomst1Result + inkomst2Result;

        if (strategy === "longer") {
            while (kombineradInkomst < minInkomst && dagarPerVecka2 < maxDagarPerVecka) {
                dagarPerVecka2++;
                inkomst2Result = beräknaMånadsinkomst(dag2, dagarPerVecka2, extra2, barnbidrag, tillägg);
                kombineradInkomst = inkomst1Result + inkomst2Result;
            }
        }
        if (kombineradInkomst < minInkomst && dagarPerVecka2 < 7) {
            const möjligaDagar = Math.min(7, Math.floor(förälder2InkomstDagar / weeks2));
            if (möjligaDagar > dagarPerVecka2) {
                dagarPerVecka2 = möjligaDagar;
                inkomst2Result = beräknaMånadsinkomst(dag2, dagarPerVecka2, extra2, barnbidrag, tillägg);
                kombineradInkomst = inkomst1Result + inkomst2Result;
            }
        }
        if (kombineradInkomst < minInkomst) {
            genomförbarhet.ärGenomförbar = false;
            genomförbarhet.status = "warning";
            genomförbarhet.meddelande =
                `Kombinerad inkomst ${kombineradInkomst.toLocaleString()} kr/månad i fas 2 är under kravet ${minInkomst.toLocaleString()} kr/månad (med ${dagarPerVecka2} dagar/vecka).`;
        }
        totalDagarBehövda2 = weeks2 * dagarPerVecka2;
        if (totalDagarBehövda2 > förälder2InkomstDagar) {
            dagarPerVecka2 = Math.max(1, Math.floor(förälder2InkomstDagar / weeks2));
            totalDagarBehövda2 = weeks2 * dagarPerVecka2;
            if (totalDagarBehövda2 > förälder2InkomstDagar) {
                totalDagarBehövda2 = förälder2InkomstDagar;
                weeks2 = Math.floor(totalDagarBehövda2 / dagarPerVecka2) || 1;
            }
        }
    }

    // Step 3: Allocate days for Period 1 (Förälder 1)
    let minDagarWeeks1 = 0;
    let weeks1NoExtra = 0;
    if (dagarPerVecka1 > 0) {
        const maxFöräldralönWeeks = maxFöräldralönWeeks1;
        if (weeks1 > maxFöräldralönWeeks) {
            weeks1NoExtra = Math.round(weeks1 - maxFöräldralönWeeks);
            weeks1 = Math.round(maxFöräldralönWeeks);
        }
        const totalWeeks1 = weeks1 + weeks1NoExtra;
        const dagarBehövda1 = totalWeeks1 * dagarPerVecka1;

        användaInkomstDagar1 = dagarBehövda1;
        förälder1InkomstDagar -= användaInkomstDagar1;
        användaMinDagar1 = 0;
        minDagarWeeks1 = 0;

        plan1ExtraWeeks = extra1 > 0 ? weeks1 : 0;
        plan1NoExtraWeeksTotal = plan1ExtraWeeks > 0 ? weeks1NoExtra : totalWeeks1;

        plan1 = {
            startWeek: overlapWeeks1,
            weeks: plan1ExtraWeeks,
            dagarPerVecka: dagarPerVecka1,
            inkomst: Math.round(beräknaMånadsinkomst(dag1, dagarPerVecka1, extra1, barnbidrag, tillägg)),
            inkomstUtanExtra: Math.round(beräknaMånadsinkomst(dag1, dagarPerVecka1, 0, barnbidrag, tillägg)),
            användaInkomstDagar: användaInkomstDagar1,
            användaMinDagar: användaMinDagar1
        };
        plan1OriginalDaysPerWeek = plan1.dagarPerVecka;

        if (overlapInkomstDagar1 > 0) {
            plan1.användaInkomstDagar += overlapInkomstDagar1;
        }

        plan1NoExtra = {
            startWeek: overlapWeeks1 + plan1ExtraWeeks,
            weeks: plan1NoExtraWeeksTotal,
            dagarPerVecka: dagarPerVecka1,
            inkomst: Math.round(beräknaMånadsinkomst(dag1, dagarPerVecka1, 0, barnbidrag, tillägg))
        };

        if (plan1NoExtraWeeksTotal > 0) {
            const nuInkomst = plan1NoExtra.inkomst + arbetsInkomst2;
            if (nuInkomst < minInkomst) {
                const mål = minInkomst - arbetsInkomst2;
                let önskadeDagar = dagarPerVecka1;
                while (
                    önskadeDagar < maxDagarPerVecka &&
                    beräknaMånadsinkomst(dag1, önskadeDagar, 0, barnbidrag, tillägg) < mål
                ) {
                    önskadeDagar += 1;
                }
                const extraDagar =
                    (önskadeDagar - dagarPerVecka1) * plan1NoExtraWeeksTotal;
                if (extraDagar > 0) {
                    const minBehov2 = weeks2 * dagarPerVecka2;
                    const överförbara = Math.max(
                        0,
                        förälder2InkomstDagar - 90 - minBehov2 - 10
                    );
                    const lånade = Math.min(överförbara, extraDagar);
                    förälder2InkomstDagar -= lånade;
                    genomförbarhet.transferredDays += lånade;
                    användaInkomstDagar1 += lånade;
                    dagarPerVecka1 += Math.floor(
                        lånade / plan1NoExtraWeeksTotal
                    );
                    plan1.dagarPerVecka = dagarPerVecka1;
                    plan1.inkomst = Math.round(
                        beräknaMånadsinkomst(
                            dag1,
                            dagarPerVecka1,
                            extra1,
                            barnbidrag,
                            tillägg
                        )
                    );
                    plan1.inkomstUtanExtra = Math.round(
                        beräknaMånadsinkomst(
                            dag1,
                            dagarPerVecka1,
                            0,
                            barnbidrag,
                            tillägg
                        )
                    );
                    plan1NoExtra.dagarPerVecka = dagarPerVecka1;
                    plan1NoExtra.inkomst = Math.round(
                        beräknaMånadsinkomst(
                            dag1,
                            dagarPerVecka1,
                            0,
                            barnbidrag,
                            tillägg
                        )
                    );
                    plan1.användaInkomstDagar = användaInkomstDagar1;
                }
                const kombEfter = plan1NoExtra.inkomst + arbetsInkomst2;
                if (kombEfter < minInkomst) {
                    genomförbarhet.ärGenomförbar = false;
                    genomförbarhet.status = "warning";
                    genomförbarhet.meddelande =
                        `Kombinerad inkomst ${kombEfter.toLocaleString()} kr/månad i fas 1 är under kravet ${minInkomst.toLocaleString()} kr/månad (med ${dagarPerVecka1} dagar/vecka).`;
                }
            }
        }

        plan1MinDagar = {
            startWeek: overlapWeeks1 + plan1ExtraWeeks + plan1NoExtraWeeksTotal,
            weeks: minDagarWeeks1,
            dagarPerVecka: dagarPerVecka1,
            inkomst: Math.round(beräknaMånadsinkomst(MINIMUM_RATE, dagarPerVecka1, 0, barnbidrag, tillägg))
        };

<<<<<<< HEAD
        plan1Overlap = {
            startWeek: 0,
            weeks: overlapWeeks1,
            dagarPerVecka: overlapWeeks1 > 0 ? 5 : 0,
            inkomst: overlapWeeks1 > 0 && dag1 > 0
                ? Math.round(beräknaMånadsinkomst(dag1, 5, extra1, barnbidrag, tillägg))
                : 0,
            användaInkomstDagar: overlapInkomstDagar1
        };
=======
        if (inputs.vårdnad === "gemensam" && inputs.beräknaPartner === "ja") {
            const overlapDaysPerWeek = 5;
            plan1Overlap = {
                startWeek: 0,
                weeks: 2,
                dagarPerVecka: overlapDaysPerWeek,
                inkomst: Math.round(beräknaMånadsinkomst(dag1, overlapDaysPerWeek, extra1, barnbidrag, tillägg))
            };
        }
>>>>>>> a3ac6197
        unusedFöräldralönWeeks1 = Math.max(0, maxFöräldralönWeeks1 - plan1ExtraWeeks);
    }

    // Step 4: Allocate days for Period 2 (Förälder 2)
    let minDagarWeeks2 = 0;
    let weeks2NoExtra = 0;
    if (inputs.vårdnad === "gemensam" && inputs.beräknaPartner === "ja" && weeks2 > 0) {
        const maxFöräldralönWeeks = maxFöräldralönWeeks2;
        if (weeks2 > maxFöräldralönWeeks) {
            weeks2NoExtra = Math.round(weeks2 - maxFöräldralönWeeks);
            weeks2 = Math.round(maxFöräldralönWeeks);
        }
        const totalWeeks2 = weeks2 + weeks2NoExtra;
        const dagarBehövda2 = totalWeeks2 * dagarPerVecka2;

        användaInkomstDagar2 = dagarBehövda2;
        förälder2InkomstDagar -= användaInkomstDagar2;
        användaMinDagar2 = 0;
        minDagarWeeks2 = 0;

        plan2ExtraWeeks = extra2 > 0 ? weeks2 : 0;
        plan2NoExtraWeeksTotal = plan2ExtraWeeks > 0 ? weeks2NoExtra : totalWeeks2;

        plan2 = {
            startWeek: overlapWeeks1 + plan1ExtraWeeks + plan1NoExtraWeeksTotal + minDagarWeeks1,
            weeks: plan2ExtraWeeks,
            dagarPerVecka: dagarPerVecka2,
            inkomst: Math.round(beräknaMånadsinkomst(dag2, dagarPerVecka2, extra2, barnbidrag, tillägg)),
            inkomstUtanExtra: Math.round(beräknaMånadsinkomst(dag2, dagarPerVecka2, 0, barnbidrag, tillägg)),
            användaInkomstDagar: användaInkomstDagar2,
            användaMinDagar: användaMinDagar2
        };
        plan2OriginalDaysPerWeek = plan2.dagarPerVecka;

        const plan2StartNoExtra = plan2.startWeek + plan2ExtraWeeks;
        plan2NoExtra = {
            startWeek: plan2StartNoExtra,
            weeks: plan2NoExtraWeeksTotal,
            dagarPerVecka: dagarPerVecka2,
            inkomst: Math.round(beräknaMånadsinkomst(dag2, dagarPerVecka2, 0, barnbidrag, tillägg))
        };

        plan2MinDagar = {
            startWeek: plan2StartNoExtra + plan2NoExtraWeeksTotal,
            weeks: minDagarWeeks2,
            dagarPerVecka: dagarPerVecka2,
            inkomst: Math.round(beräknaMånadsinkomst(MINIMUM_RATE, dagarPerVecka2, 0, barnbidrag, tillägg))
        };
        unusedFöräldralönWeeks2 = Math.max(0, maxFöräldralönWeeks2 - plan2ExtraWeeks);
    }

    if (
        maximizeFöräldralön &&
        plan1.weeks > 0 &&
        extra1 > 0 &&
        maxFöräldralönWeeks1 > 0
    ) {
        const baselineDaysPerWeek = Math.max(1, plan1OriginalDaysPerWeek || plan1.dagarPerVecka || 1);
        const targetWeeks = Math.min(plan1.weeks, Math.round(maxFöräldralönWeeks1));
        const maximizedIncome = Math.round(
            beräknaMånadsinkomst(dag1, 7, extra1, barnbidrag, tillägg)
        );
        const baselineIncome = Math.round(
            beräknaMånadsinkomst(dag1, baselineDaysPerWeek, extra1, barnbidrag, tillägg)
        );
        const additionalDays = Math.max(0, targetWeeks * (7 - baselineDaysPerWeek));
        if (additionalDays > 0) {
            plan1.dagarPerVecka = 7;
            plan1.inkomst = maximizedIncome;
            plan1.inkomstUtanExtra = Math.round(
                beräknaMånadsinkomst(dag1, 7, 0, barnbidrag, tillägg)
            );
            plan1.användaInkomstDagar += additionalDays;
            förälder1InkomstDagar = Math.max(0, förälder1InkomstDagar - additionalDays);
        }
        const totalSavings = Math.max(0, maximizedIncome - baselineIncome) * (targetWeeks / 4.3);
        const savingsWeeks = (plan1NoExtra.weeks || 0) + (plan1MinDagar.weeks || 0);
        const savingsMonths = savingsWeeks / 4.3;
        const perMonth = savingsMonths > 0 ? Math.round(totalSavings / savingsMonths) : 0;
        plan1Savings = {
            total: Math.round(totalSavings),
            perMonth,
            weeks: savingsWeeks,
            months: savingsMonths
        };
        if (plan1NoExtra.weeks > 0) {
            plan1NoExtra.dagarPerVecka = baselineDaysPerWeek;
            plan1NoExtra.inkomst = Math.round(
                beräknaMånadsinkomst(dag1, baselineDaysPerWeek, 0, barnbidrag, tillägg)
            );
        }
        if (plan1MinDagar.weeks > 0) {
            plan1MinDagar.dagarPerVecka = baselineDaysPerWeek;
            plan1MinDagar.inkomst = Math.round(
                beräknaMånadsinkomst(MINIMUM_RATE, baselineDaysPerWeek, 0, barnbidrag, tillägg)
            );
        }
        if (perMonth > 0) {
            plan1NoExtra.savingsPerMonth = perMonth;
            plan1MinDagar.savingsPerMonth = perMonth;
        }
    }

    if (
        maximizeFöräldralön &&
        plan2.weeks > 0 &&
        extra2 > 0 &&
        maxFöräldralönWeeks2 > 0
    ) {
        const baselineDaysPerWeek = Math.max(1, plan2OriginalDaysPerWeek || plan2.dagarPerVecka || 1);
        const targetWeeks = Math.min(plan2.weeks, Math.round(maxFöräldralönWeeks2));
        const maximizedIncome = Math.round(
            beräknaMånadsinkomst(dag2, 7, extra2, barnbidrag, tillägg)
        );
        const baselineIncome = Math.round(
            beräknaMånadsinkomst(dag2, baselineDaysPerWeek, extra2, barnbidrag, tillägg)
        );
        const additionalDays = Math.max(0, targetWeeks * (7 - baselineDaysPerWeek));
        if (additionalDays > 0) {
            plan2.dagarPerVecka = 7;
            plan2.inkomst = maximizedIncome;
            plan2.inkomstUtanExtra = Math.round(
                beräknaMånadsinkomst(dag2, 7, 0, barnbidrag, tillägg)
            );
            plan2.användaInkomstDagar += additionalDays;
            förälder2InkomstDagar = Math.max(0, förälder2InkomstDagar - additionalDays);
        }
        const totalSavings = Math.max(0, maximizedIncome - baselineIncome) * (targetWeeks / 4.3);
        const savingsWeeks = (plan2NoExtra.weeks || 0) + (plan2MinDagar.weeks || 0);
        const savingsMonths = savingsWeeks / 4.3;
        const perMonth = savingsMonths > 0 ? Math.round(totalSavings / savingsMonths) : 0;
        plan2Savings = {
            total: Math.round(totalSavings),
            perMonth,
            weeks: savingsWeeks,
            months: savingsMonths
        };
        if (plan2NoExtra.weeks > 0) {
            plan2NoExtra.dagarPerVecka = baselineDaysPerWeek;
            plan2NoExtra.inkomst = Math.round(
                beräknaMånadsinkomst(dag2, baselineDaysPerWeek, 0, barnbidrag, tillägg)
            );
        }
        if (plan2MinDagar.weeks > 0) {
            plan2MinDagar.dagarPerVecka = baselineDaysPerWeek;
            plan2MinDagar.inkomst = Math.round(
                beräknaMånadsinkomst(MINIMUM_RATE, baselineDaysPerWeek, 0, barnbidrag, tillägg)
            );
        }
        if (perMonth > 0) {
            plan2NoExtra.savingsPerMonth = perMonth;
            plan2MinDagar.savingsPerMonth = perMonth;
        }
    }

    // Step 5: Handle overlap days (10 days for Förälder 2)
    if (inputs.vårdnad === "gemensam" && inputs.beräknaPartner === "ja") {
        const overlapDays = 10;
        if (overlapDays <= förälder2InkomstDagar) {
            förälder2InkomstDagar -= overlapDays;
            användaInkomstDagar2 += overlapDays;
        } else {
            const remainingOverlapDays = overlapDays - förälder2InkomstDagar;
            användaInkomstDagar2 += förälder2InkomstDagar;
            förälder2InkomstDagar = 0;
            användaMinDagar2 += remainingOverlapDays;
            förälder2MinDagar -= remainingOverlapDays;
        }
    }

    const maximizationResult = { parent1: null, parent2: null };

    if (maximizeFöräldralön) {
        if (extra1 > 0 && plan1.weeks > 0) {
            const forcedDays = 7;
            const forcedIncome = Math.round(beräknaMånadsinkomst(dag1, forcedDays, extra1, barnbidrag, tillägg));
            const baseIncome = plan1.inkomst || 0;
            const extraPerMonth = forcedIncome - baseIncome;
            const monthsExtra = plan1.weeks / 4.3;
            const totalExtra = Math.round(extraPerMonth * monthsExtra);
            const remainingWeeks = (plan1NoExtra.weeks || 0) + (plan1MinDagar.weeks || 0);
            const monthsRemaining = remainingWeeks / 4.3;
            const bufferPerMonth = monthsRemaining > 0 && totalExtra > 0
                ? Math.round(totalExtra / monthsRemaining)
                : 0;
            const bufferLabel = bufferPerMonth > 0
                ? `Förälder 1: ${bufferPerMonth.toLocaleString('sv-SE')} kr/månad i buffert under ${monthsRemaining.toFixed(1)} månader.`
                : '';
            maximizationResult.parent1 = {
                forcedDaysPerWeek: forcedDays,
                forcedIncome,
                extraPerMonth,
                totalExtra,
                bufferPerMonth,
                bufferWeeks: remainingWeeks,
                bufferLabel
            };
        }

        if (extra2 > 0 && plan2.weeks > 0) {
            const forcedDays = 7;
            const forcedIncome = Math.round(beräknaMånadsinkomst(dag2, forcedDays, extra2, barnbidrag, tillägg));
            const baseIncome = plan2.inkomst || 0;
            const extraPerMonth = forcedIncome - baseIncome;
            const monthsExtra = plan2.weeks / 4.3;
            const totalExtra = Math.round(extraPerMonth * monthsExtra);
            const remainingWeeks = (plan2NoExtra.weeks || 0) + (plan2MinDagar.weeks || 0);
            const monthsRemaining = remainingWeeks / 4.3;
            const bufferPerMonth = monthsRemaining > 0 && totalExtra > 0
                ? Math.round(totalExtra / monthsRemaining)
                : 0;
            const bufferLabel = bufferPerMonth > 0
                ? `Förälder 2: ${bufferPerMonth.toLocaleString('sv-SE')} kr/månad i buffert under ${monthsRemaining.toFixed(1)} månader.`
                : '';
            maximizationResult.parent2 = {
                forcedDaysPerWeek: forcedDays,
                forcedIncome,
                extraPerMonth,
                totalExtra,
                bufferPerMonth,
                bufferWeeks: remainingWeeks,
                bufferLabel
            };
        }
    }

    const phase1Incomes = [];
    if (plan1.weeks > 0) phase1Incomes.push(plan1.inkomst + arbetsInkomst2);
    if (plan1NoExtra.weeks > 0) phase1Incomes.push(plan1NoExtra.inkomst + arbetsInkomst2);
    if (plan1MinDagar.weeks > 0) phase1Incomes.push(plan1MinDagar.inkomst + arbetsInkomst2);
    const phase2Incomes = [];
    if (plan2.weeks > 0) phase2Incomes.push(plan2.inkomst + arbetsInkomst1);
    if (plan2NoExtra.weeks > 0) phase2Incomes.push(plan2NoExtra.inkomst + arbetsInkomst1);
    if (plan2MinDagar.weeks > 0) phase2Incomes.push(plan2MinDagar.inkomst + arbetsInkomst1);

    const minPhase1 = phase1Incomes.length ? Math.min(...phase1Incomes) : null;
    const minPhase2 = phase2Incomes.length ? Math.min(...phase2Incomes) : null;

    if (minPhase1 !== null && minPhase1 < minInkomst) {
        genomförbarhet.ärGenomförbar = false;
        genomförbarhet.meddelande = `Kombinerad inkomst ${minPhase1.toLocaleString()} kr/månad i fas 1 är under kravet ${minInkomst.toLocaleString()} kr/månad (med ${plan1.dagarPerVecka} dagar/vecka).`;
    } else if (minPhase2 !== null && minPhase2 < minInkomst) {
        genomförbarhet.ärGenomförbar = false;
        genomförbarhet.meddelande = `Kombinerad inkomst ${minPhase2.toLocaleString()} kr/månad i fas 2 är under kravet ${minInkomst.toLocaleString()} kr/månad (med ${plan2.dagarPerVecka} dagar/vecka).`;
    }

    return {
        plan1,
        plan1NoExtra,
        plan2,
        plan2NoExtra,
        plan1MinDagar,
        plan2MinDagar,
        plan1Overlap,
        genomförbarhet,
        dag1,
        extra1,
        dag2,
        extra2,
        förälder1InkomstDagar,
        förälder2InkomstDagar,
        förälder1MinDagar,
        förälder2MinDagar,
        arbetsInkomst1,
        arbetsInkomst2,
        maxFöräldralönWeeks1,
        maxFöräldralönWeeks2,
        unusedFöräldralönWeeks1,
        unusedFöräldralönWeeks2,
<<<<<<< HEAD
        maximization: maximizationResult
=======
        plan1Savings,
        plan2Savings
>>>>>>> a3ac6197
    };
}<|MERGE_RESOLUTION|>--- conflicted
+++ resolved
@@ -97,11 +97,11 @@
  * @param {Object} inputs - Input data (inkomst1, vårdnad, etc.)
  * @returns {Object} Optimized leave plans and related data
  */
-<<<<<<< HEAD
+
 export function optimizeParentalLeave(preferences, inputs, options = {}) {
     const { maximizeFöräldralön = false } = options;
     const { deltid, ledigTid1, ledigTid2 = 0, minInkomst, strategy } = preferences;
-=======
+
 export function optimizeParentalLeave(preferences, inputs) {
     const {
         deltid,
@@ -111,7 +111,7 @@
         strategy,
         maximizeFöräldralön = false
     } = preferences;
->>>>>>> a3ac6197
+
     let plan1 = { startWeek: 0, weeks: 0, dagarPerVecka: 0, inkomst: 0, inkomstUtanExtra: 0, användaInkomstDagar: 0, användaMinDagar: 0 };
     let plan1NoExtra = { startWeek: 0, weeks: 0, dagarPerVecka: 0, inkomst: 0 };
     let plan2 = { startWeek: 0, weeks: 0, dagarPerVecka: 0, inkomst: 0, inkomstUtanExtra: 0, användaInkomstDagar: 0, användaMinDagar: 0 };
@@ -174,7 +174,7 @@
 
     let dagarPerVecka1 = 0;
     let dagarPerVecka2 = 0;
-<<<<<<< HEAD
+
     const totalWeeks1 = Math.max(Math.round(ledigTid1 * 4.3), 0);
     const totalWeeks2 = Math.max(Math.round(ledigTid2 * 4.3), 0);
     const overlapWeeks1 = 2;
@@ -187,12 +187,12 @@
         förälder1InkomstDagar -= overlapInkomstDagar1;
         användaInkomstDagar1 += overlapInkomstDagar1;
     }
-=======
+
     let plan1OriginalDaysPerWeek = 0;
     let plan2OriginalDaysPerWeek = 0;
     let weeks1 = Math.round(ledigTid1 * 4.3);
     let weeks2 = Math.round(ledigTid2 * 4.3);
->>>>>>> a3ac6197
+
     let inkomst1Result = arbetsInkomst1;
     let inkomst2Result = arbetsInkomst2;
     let kombineradInkomst = 0;
@@ -442,7 +442,7 @@
             inkomst: Math.round(beräknaMånadsinkomst(MINIMUM_RATE, dagarPerVecka1, 0, barnbidrag, tillägg))
         };
 
-<<<<<<< HEAD
+
         plan1Overlap = {
             startWeek: 0,
             weeks: overlapWeeks1,
@@ -452,7 +452,7 @@
                 : 0,
             användaInkomstDagar: overlapInkomstDagar1
         };
-=======
+
         if (inputs.vårdnad === "gemensam" && inputs.beräknaPartner === "ja") {
             const overlapDaysPerWeek = 5;
             plan1Overlap = {
@@ -462,7 +462,7 @@
                 inkomst: Math.round(beräknaMånadsinkomst(dag1, overlapDaysPerWeek, extra1, barnbidrag, tillägg))
             };
         }
->>>>>>> a3ac6197
+
         unusedFöräldralönWeeks1 = Math.max(0, maxFöräldralönWeeks1 - plan1ExtraWeeks);
     }
 
@@ -732,11 +732,11 @@
         maxFöräldralönWeeks2,
         unusedFöräldralönWeeks1,
         unusedFöräldralönWeeks2,
-<<<<<<< HEAD
+
         maximization: maximizationResult
-=======
+
         plan1Savings,
         plan2Savings
->>>>>>> a3ac6197
+
     };
 }