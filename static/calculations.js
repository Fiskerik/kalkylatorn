/**
 * calculations.js - Calculation logic for the Föräldrapenningkalkylator
 * Handles parental benefit calculations, child allowances, and leave optimization.
 */
import {
    INCOME_CAP,
    SGI_CAP,
    MINIMUM_RATE,
    DEFAULT_BARNBIDRAG,
    PRISBASBELOPP
} from './config.js';

/**
 * Calculate monthly income based on daily rate, days per week, and additional benefits
 * @param {number} dag - Daily parental benefit rate
 * @param {number} dagarPerVecka - Days per week taken
 * @param {number} extra - Parental supplement
 * @param {number} barnbidrag - Child allowance
 * @param {number} tillägg - Additional child allowance
 * @returns {number} Rounded monthly income
 */
export function beräknaMånadsinkomst(dag, dagarPerVecka, extra, barnbidrag = DEFAULT_BARNBIDRAG, tillägg = 0) {
    const fp = Math.round((dag * dagarPerVecka * 4.3) / 100) * 100;
    const resultat = fp + (extra || 0) + barnbidrag + tillägg;
    return resultat || 0;
}

/**
 * Calculate daily parental benefit based on monthly income
 * @param {number} inkomst - Monthly income
 * @returns {number} Daily benefit rate
 */
export function beräknaDaglig(inkomst) {
    if (!inkomst || inkomst <= 0) return 0;
    const sgi = Math.min(inkomst, SGI_CAP);
    const calculatedDailyRate = Math.round((sgi * 0.8 * 12) / 365);
    return Math.min(calculatedDailyRate, INCOME_CAP);
}

/**
 * Calculate employer-provided parental salary supplement
 * @param {number} inkomst - Monthly income
 * @returns {number} Monthly parental supplement
 */
export function beräknaFöräldralön(inkomst) {
    if (!inkomst || inkomst <= 0) return 0;

    const årsinkomst = inkomst * 12;
    const gräns = PRISBASBELOPP * 10;

    if (årsinkomst <= gräns) {
        return Math.round((årsinkomst * 0.10) / 12);
    }

    const basal = gräns * 0.10;
    const över = (årsinkomst - gräns) * 0.90;
    return Math.round((basal + över) / 12);
}

/**
 * Calculate child allowance and additional benefits
 * @param {number} totalBarn - Total number of children
 * @param {boolean} ensamVårdnad - True if sole custody
 * @returns {Object} Object with barnbidrag, tillägg, total, and details
 */
export function beräknaBarnbidrag(totalBarn, ensamVårdnad) {
    const bidragPerBarn = 1250;
    const flerbarnstillägg = { 2: 150, 3: 730, 4: 1740, 5: 2990, 6: 4240 };
    const barnbidrag = bidragPerBarn * totalBarn;
    const tillägg = flerbarnstillägg[totalBarn] || 0;
    const total = barnbidrag + tillägg;
    const details = `${totalBarn} barn ger ${barnbidrag.toLocaleString()} kr barnbidrag${tillägg ? " + " + tillägg + " kr flerbarnstillägg" : ""} = <strong>${total.toLocaleString()} kr</strong>`;
    return {
        barnbidrag: ensamVårdnad ? barnbidrag : Math.round(barnbidrag / 2),
        tillägg: ensamVårdnad ? tillägg : Math.round(tillägg / 2),
        total: ensamVårdnad ? total : Math.round(total / 2),
        details
    };
}

/**
 * Optimize parental leave based on preferences and inputs
 * @param {Object} preferences - User preferences (deltid, ledigTid1, etc.)
 * @param {Object} inputs - Input data (inkomst1, vårdnad, etc.)
 * @returns {Object} Optimized leave plans and related data
 */
export function optimizeParentalLeave(preferences, inputs) {
    const { deltid, ledigTid1, ledigTid2 = 0, minInkomst, strategy } = preferences;
    let plan1 = { startWeek: 0, weeks: 0, dagarPerVecka: 0, inkomst: 0, inkomstUtanExtra: 0, användaInkomstDagar: 0, användaMinDagar: 0 };
    let plan1NoExtra = { startWeek: 0, weeks: 0, dagarPerVecka: 0, inkomst: 0 };
    let plan2 = { startWeek: 0, weeks: 0, dagarPerVecka: 0, inkomst: 0, inkomstUtanExtra: 0, användaInkomstDagar: 0, användaMinDagar: 0 };
    let plan2NoExtra = { startWeek: 0, weeks: 0, dagarPerVecka: 0, inkomst: 0 };
    let plan1MinDagar = { startWeek: 0, weeks: 0, dagarPerVecka: 0, inkomst: 0 };
    let plan2MinDagar = { startWeek: 0, weeks: 0, dagarPerVecka: 0, inkomst: 0 };
    let plan1Overlap = { startWeek: 0, weeks: 2, dagarPerVecka: 0, inkomst: 0 };
    let genomförbarhet = { ärGenomförbar: true, meddelande: "", transferredDays: 0 };

    const barnbidrag = inputs.barnbidragPerPerson || 1250;
    const tillägg = inputs.tilläggPerPerson || 75;

    const inkomst1 = Number(inputs.inkomst1) || 0;
    const inkomst2 = Number(inputs.inkomst2) || 0;

    if (isNaN(inkomst1) || isNaN(inkomst2) || isNaN(ledigTid1) || isNaN(ledigTid2)) {
        throw new Error("Invalid input values: incomes and leave durations must be numbers.");
    }

    const dag1 = beräknaDaglig(inkomst1);
<<<<<<< HEAD
    const extra1 = inputs.avtal1 === "ja" ? beräknaFöräldralön(inkomst1) : 0;
    const dag2 = inkomst2 > 0 ? beräknaDaglig(inkomst2) : 0;
    const extra2 = inputs.avtal2 === "ja" ? beräknaFöräldralön(inkomst2) : 0;
=======
    const extra1 = inputs.avtal1 === "ja" && inputs.anst1 !== "0-5" ? beräknaFöräldralön(inkomst1) : 0;
    const dag2 = inkomst2 > 0 ? beräknaDaglig(inkomst2) : 0;
    const extra2 = inputs.avtal2 === "ja" && inputs.anst2 !== "0-5" ? beräknaFöräldralön(inkomst2) : 0;

    const maxMonthsExtra1 = inputs.avtal1 === "ja" ? (inputs.anst1 === "6-12" ? 2 : inputs.anst1 === "gt12" ? 6 : 0) : 0;
    const maxMonthsExtra2 = inputs.avtal2 === "ja" ? (inputs.anst2 === "6-12" ? 2 : inputs.anst2 === "gt12" ? 6 : 0) : 0;
    const unusedExtra1 = inputs.avtal1 === "ja" && inputs.anst1 === "gt12" && ledigTid1 < 6;
    const unusedExtra2 = inputs.avtal2 === "ja" && inputs.anst2 === "gt12" && ledigTid2 < 6;
>>>>>>> a05434b9

    let förälder1InkomstDagar = inputs.vårdnad === "ensam" ? 390 : 195;
    let förälder2InkomstDagar = inputs.vårdnad === "ensam" ? 0 : 195;
    let förälder1MinDagar = inputs.vårdnad === "ensam" ? 90 : 45;
    let förälder2MinDagar = inputs.vårdnad === "ensam" ? 0 : 45;
    let användaInkomstDagar1 = 0;
    let användaInkomstDagar2 = 0;
    let användaMinDagar1 = 0;
    let användaMinDagar2 = 0;

    const arbetsInkomst1 = inkomst1 + barnbidrag + tillägg;
    const arbetsInkomst2 = inkomst2 > 0 ? inkomst2 + barnbidrag + tillägg : 0;

    let dagarPerVecka1 = 0;
    let dagarPerVecka2 = 0;
    let weeks1 = Math.round(ledigTid1 * 4.3);
    let weeks2 = Math.round(ledigTid2 * 4.3);
    let inkomst1Result = arbetsInkomst1;
    let inkomst2Result = arbetsInkomst2;
    let kombineradInkomst = 0;

    const maxDagarPerVecka = deltid === "ja" ? 5 : 7;
    if (strategy === "maximize") {
        dagarPerVecka1 = weeks1 > 0 ? Math.min(maxDagarPerVecka, Math.max(1, Math.floor(förälder1InkomstDagar / weeks1))) : 0;
        dagarPerVecka2 =
            inputs.vårdnad === "gemensam" && inputs.beräknaPartner === "ja" && weeks2 > 0
                ? Math.min(maxDagarPerVecka, Math.max(1, Math.floor(förälder2InkomstDagar / weeks2)))
                : 0;
    } else {
        dagarPerVecka1 = weeks1 > 0 ? 1 : 0;
        dagarPerVecka2 =
            inputs.vårdnad === "gemensam" && inputs.beräknaPartner === "ja" && weeks2 > 0 ? 1 : 0;
    }

    let totalDagarBehövda1 = weeks1 * dagarPerVecka1;
    let totalDagarBehövda2 = weeks2 * dagarPerVecka2;

    if (inputs.vårdnad === "gemensam" && inputs.beräknaPartner === "ja" && totalDagarBehövda1 > förälder1InkomstDagar) {
        const minDagarBehövda2 = weeks2 * dagarPerVecka2;
        const överförbaraDagar2 = Math.max(0, förälder2InkomstDagar - 90 - minDagarBehövda2 - 10);
        const överförDagar = Math.min(överförbaraDagar2, totalDagarBehövda1 - förälder1InkomstDagar);
        förälder2InkomstDagar -= överförDagar;
        förälder1InkomstDagar += överförDagar;
        totalDagarBehövda1 = weeks1 * dagarPerVecka1;
        genomförbarhet.transferredDays += överförDagar;
    }

    if (totalDagarBehövda1 > förälder1InkomstDagar) {
        dagarPerVecka1 = Math.max(1, Math.floor(förälder1InkomstDagar / weeks1));
        totalDagarBehövda1 = weeks1 * dagarPerVecka1;
        if (totalDagarBehövda1 > förälder1InkomstDagar) {
            totalDagarBehövda1 = förälder1InkomstDagar;
            weeks1 = Math.floor(totalDagarBehövda1 / dagarPerVecka1) || 1;
        }
    }

    if (inputs.vårdnad === "gemensam" && inputs.beräknaPartner === "ja" && totalDagarBehövda2 > förälder2InkomstDagar) {
        dagarPerVecka2 = Math.max(1, Math.floor(förälder2InkomstDagar / weeks2));
        totalDagarBehövda2 = weeks2 * dagarPerVecka2;
        if (totalDagarBehövda2 > förälder2InkomstDagar) {
            totalDagarBehövda2 = förälder2InkomstDagar;
            weeks2 = Math.floor(totalDagarBehövda2 / dagarPerVecka2) || 1;
        }
    }

    // Step 1: Allocate for Parent 1
    if (weeks1 > 0) {
        inkomst1Result = beräknaMånadsinkomst(dag1, dagarPerVecka1, extra1, barnbidrag, tillägg);
        inkomst2Result = arbetsInkomst2;
<<<<<<< HEAD
=======

>>>>>>> a05434b9
        let inkomst1ResultNoExtra = beräknaMånadsinkomst(dag1, dagarPerVecka1, 0, barnbidrag, tillägg);
        kombineradInkomst = inkomst1Result + inkomst2Result;

        if (strategy === "longer") {
            while (
                (kombineradInkomst < minInkomst || inkomst1ResultNoExtra + inkomst2Result < minInkomst) &&
                dagarPerVecka1 < maxDagarPerVecka
            ) {
                dagarPerVecka1++;
                inkomst1Result = beräknaMånadsinkomst(dag1, dagarPerVecka1, extra1, barnbidrag, tillägg);
                inkomst1ResultNoExtra = beräknaMånadsinkomst(dag1, dagarPerVecka1, 0, barnbidrag, tillägg);
                kombineradInkomst = inkomst1Result + inkomst2Result;
            }
            if (kombineradInkomst < minInkomst || inkomst1ResultNoExtra + inkomst2Result < minInkomst) {
                const minKombinerad = Math.min(kombineradInkomst, inkomst1ResultNoExtra + inkomst2Result);
                genomförbarhet.ärGenomförbar = false;
                genomförbarhet.meddelande = `Kombinerad inkomst ${minKombinerad.toLocaleString()} kr/månad i fas 1 är under kravet ${minInkomst.toLocaleString()} kr/månad.`;
<<<<<<< HEAD
=======

        kombineradInkomst = inkomst1Result + inkomst2Result;

        if (strategy === "longer") {
            while (kombineradInkomst < minInkomst && dagarPerVecka1 < maxDagarPerVecka) {
                dagarPerVecka1++;
                inkomst1Result = beräknaMånadsinkomst(dag1, dagarPerVecka1, extra1, barnbidrag, tillägg);
                kombineradInkomst = inkomst1Result + inkomst2Result;
            }
            if (kombineradInkomst < minInkomst) {
                genomförbarhet.ärGenomförbar = false;
                genomförbarhet.meddelande = `Kombinerad inkomst ${kombineradInkomst.toLocaleString()} kr/månad i fas 1 är under kravet ${minInkomst.toLocaleString()} kr/månad.`;

>>>>>>> a05434b9
            }
        } else if (kombineradInkomst < minInkomst) {
            genomförbarhet.ärGenomförbar = false;
            genomförbarhet.meddelande = `Kombinerad inkomst ${kombineradInkomst.toLocaleString()} kr/månad i fas 1 är under kravet ${minInkomst.toLocaleString()} kr/månad.`;
        }
    }

    // Rebalance days for Parent 1 after income adjustments
    totalDagarBehövda1 = weeks1 * dagarPerVecka1;
    if (inputs.vårdnad === "gemensam" && inputs.beräknaPartner === "ja" && totalDagarBehövda1 > förälder1InkomstDagar) {
        const minDagarBehövda2 = weeks2 * dagarPerVecka2;
        const överförbaraDagar2 = Math.max(0, förälder2InkomstDagar - 90 - minDagarBehövda2 - 10);
        const överförDagar = Math.min(överförbaraDagar2, totalDagarBehövda1 - förälder1InkomstDagar);
        förälder2InkomstDagar -= överförDagar;
        förälder1InkomstDagar += överförDagar;
        totalDagarBehövda1 = weeks1 * dagarPerVecka1;
        genomförbarhet.transferredDays += överförDagar;
    }

    if (totalDagarBehövda1 > förälder1InkomstDagar) {
        dagarPerVecka1 = Math.max(1, Math.floor(förälder1InkomstDagar / weeks1));
        totalDagarBehövda1 = weeks1 * dagarPerVecka1;
        if (totalDagarBehövda1 > förälder1InkomstDagar) {
            totalDagarBehövda1 = förälder1InkomstDagar;
            weeks1 = Math.floor(totalDagarBehövda1 / dagarPerVecka1) || 1;
        }
    }

<<<<<<< HEAD
=======

>>>>>>> a05434b9
    // Step 2: Allocate for Parent 2
    if (inputs.vårdnad === "gemensam" && inputs.beräknaPartner === "ja" && weeks2 > 0) {
        inkomst1Result = arbetsInkomst1;
        inkomst2Result = beräknaMånadsinkomst(dag2, dagarPerVecka2, extra2, barnbidrag, tillägg);
<<<<<<< HEAD
=======

>>>>>>> a05434b9
        let inkomst2ResultNoExtra = beräknaMånadsinkomst(dag2, dagarPerVecka2, 0, barnbidrag, tillägg);
        kombineradInkomst = inkomst1Result + inkomst2Result;

        if (strategy === "longer") {
            while (
                (kombineradInkomst < minInkomst || inkomst1Result + inkomst2ResultNoExtra < minInkomst) &&
                dagarPerVecka2 < maxDagarPerVecka
            ) {
                dagarPerVecka2++;
                inkomst2Result = beräknaMånadsinkomst(dag2, dagarPerVecka2, extra2, barnbidrag, tillägg);
                inkomst2ResultNoExtra = beräknaMånadsinkomst(dag2, dagarPerVecka2, 0, barnbidrag, tillägg);
                kombineradInkomst = inkomst1Result + inkomst2Result;
            }
            if (kombineradInkomst < minInkomst || inkomst1Result + inkomst2ResultNoExtra < minInkomst) {
                const minKombinerad = Math.min(kombineradInkomst, inkomst1Result + inkomst2ResultNoExtra);
                genomförbarhet.ärGenomförbar = false;
                genomförbarhet.meddelande = `Kombinerad inkomst ${minKombinerad.toLocaleString()} kr/månad i fas 2 är under kravet ${minInkomst.toLocaleString()} kr/månad.`;
<<<<<<< HEAD
=======

        kombineradInkomst = inkomst1Result + inkomst2Result;

        if (strategy === "longer") {
            while (kombineradInkomst < minInkomst && dagarPerVecka2 < maxDagarPerVecka) {
                dagarPerVecka2++;
                inkomst2Result = beräknaMånadsinkomst(dag2, dagarPerVecka2, extra2, barnbidrag, tillägg);
                kombineradInkomst = inkomst1Result + inkomst2Result;
            }
            if (kombineradInkomst < minInkomst) {
                genomförbarhet.ärGenomförbar = false;
                genomförbarhet.meddelande = `Kombinerad inkomst ${kombineradInkomst.toLocaleString()} kr/månad i fas 2 är under kravet ${minInkomst.toLocaleString()} kr/månad.`;

>>>>>>> a05434b9
            }
        } else if (kombineradInkomst < minInkomst) {
            genomförbarhet.ärGenomförbar = false;
            genomförbarhet.meddelande = `Kombinerad inkomst ${kombineradInkomst.toLocaleString()} kr/månad i fas 2 är under kravet ${minInkomst.toLocaleString()} kr/månad.`;
        }
    }

<<<<<<< HEAD
=======

>>>>>>> a05434b9
    // Rebalance days for Parent 2 after income adjustments
    totalDagarBehövda2 = weeks2 * dagarPerVecka2;
    if (inputs.vårdnad === "gemensam" && inputs.beräknaPartner === "ja" && totalDagarBehövda2 > förälder2InkomstDagar) {
        dagarPerVecka2 = Math.max(1, Math.floor(förälder2InkomstDagar / weeks2));
        totalDagarBehövda2 = weeks2 * dagarPerVecka2;
        if (totalDagarBehövda2 > förälder2InkomstDagar) {
            totalDagarBehövda2 = förälder2InkomstDagar;
            weeks2 = Math.floor(totalDagarBehövda2 / dagarPerVecka2) || 1;
        }
    }

<<<<<<< HEAD
=======

>>>>>>> a05434b9
    // Step 3: Allocate days for Period 1 (Förälder 1)
    let minDagarWeeks1 = 0;
    let weeks1NoExtra = 0;
    if (dagarPerVecka1 > 0) {
<<<<<<< HEAD
        const dagarBehövda1 = weeks1 * dagarPerVecka1;
        const maxFöräldralönWeeks = 6 * 4.3;

        if (weeks1 > maxFöräldralönWeeks) {
            weeks1NoExtra = Math.round(weeks1 - maxFöräldralönWeeks);
            weeks1 = Math.round(maxFöräldralönWeeks);
        }

        användaInkomstDagar1 = dagarBehövda1;
=======
        let maxFöräldralönWeeks = maxMonthsExtra1 * 4.3;
        if (weeks1 > maxFöräldralönWeeks && maxFöräldralönWeeks > 0) {
            weeks1NoExtra = Math.round(weeks1 - maxFöräldralönWeeks);
            weeks1 = Math.round(maxFöräldralönWeeks);
        } else if (maxFöräldralönWeeks === 0) {
            weeks1NoExtra = weeks1;
            weeks1 = 0;
        }

        let dagarBehövda1 = weeks1 * dagarPerVecka1;
        användaInkomstDagar1 = Math.min(dagarBehövda1, förälder1InkomstDagar);
>>>>>>> a05434b9
        förälder1InkomstDagar -= användaInkomstDagar1;
        användaMinDagar1 = 0;
        minDagarWeeks1 = 0;

        plan1 = {
            startWeek: 0,
            weeks: weeks1 + weeks1NoExtra,
            dagarPerVecka: dagarPerVecka1,
            inkomst: Math.round(beräknaMånadsinkomst(dag1, dagarPerVecka1, extra1, barnbidrag, tillägg)),
            inkomstUtanExtra: Math.round(beräknaMånadsinkomst(dag1, dagarPerVecka1, 0, barnbidrag, tillägg)),
            användaInkomstDagar: användaInkomstDagar1,
            användaMinDagar: användaMinDagar1
        };

        plan1NoExtra = {
            startWeek: weeks1,
            weeks: weeks1NoExtra,
            dagarPerVecka: dagarPerVecka1,
            inkomst: Math.round(beräknaMånadsinkomst(dag1, dagarPerVecka1, 0, barnbidrag, tillägg))
        };

        plan1MinDagar = {
            startWeek: weeks1 + weeks1NoExtra,
            weeks: minDagarWeeks1,
            dagarPerVecka: dagarPerVecka1,
            inkomst: Math.round(beräknaMånadsinkomst(MINIMUM_RATE, dagarPerVecka1, 0, barnbidrag, tillägg))
        };

        if (inputs.vårdnad === "gemensam" && inputs.beräknaPartner === "ja") {
            plan1Overlap = {
                startWeek: 0,
                weeks: 2,
                dagarPerVecka: dagarPerVecka1,
                inkomst: Math.round(beräknaMånadsinkomst(dag1, dagarPerVecka1, extra1, barnbidrag, tillägg))
            };
        }
    }

    // Step 4: Allocate days for Period 2 (Förälder 2)
    let minDagarWeeks2 = 0;
    let weeks2NoExtra = 0;
    if (inputs.vårdnad === "gemensam" && inputs.beräknaPartner === "ja" && weeks2 > 0) {
<<<<<<< HEAD
        const dagarBehövda2 = weeks2 * dagarPerVecka2;
        const maxFöräldralönWeeks = 6 * 4.3;

        if (weeks2 > maxFöräldralönWeeks) {
            weeks2NoExtra = Math.round(weeks2 - maxFöräldralönWeeks);
            weeks2 = Math.round(maxFöräldralönWeeks);
        }

        användaInkomstDagar2 = dagarBehövda2;
=======
        let maxFöräldralönWeeks = maxMonthsExtra2 * 4.3;
        if (weeks2 > maxFöräldralönWeeks && maxFöräldralönWeeks > 0) {
            weeks2NoExtra = Math.round(weeks2 - maxFöräldralönWeeks);
            weeks2 = Math.round(maxFöräldralönWeeks);
        } else if (maxFöräldralönWeeks === 0) {
            weeks2NoExtra = weeks2;
            weeks2 = 0;
        }

        let dagarBehövda2 = weeks2 * dagarPerVecka2;
        användaInkomstDagar2 = Math.min(dagarBehövda2, förälder2InkomstDagar);
>>>>>>> a05434b9
        förälder2InkomstDagar -= användaInkomstDagar2;
        användaMinDagar2 = 0;
        minDagarWeeks2 = 0;

        plan2 = {
            startWeek: weeks1 + weeks1NoExtra,
            weeks: weeks2 + weeks2NoExtra,
            dagarPerVecka: dagarPerVecka2,
            inkomst: Math.round(beräknaMånadsinkomst(dag2, dagarPerVecka2, extra2, barnbidrag, tillägg)),
            inkomstUtanExtra: Math.round(beräknaMånadsinkomst(dag2, dagarPerVecka2, 0, barnbidrag, tillägg)),
            användaInkomstDagar: användaInkomstDagar2,
            användaMinDagar: användaMinDagar2
        };

        plan2NoExtra = {
            startWeek: weeks1 + weeks1NoExtra + weeks2,
            weeks: weeks2NoExtra,
            dagarPerVecka: dagarPerVecka2,
            inkomst: Math.round(beräknaMånadsinkomst(dag2, dagarPerVecka2, 0, barnbidrag, tillägg))
        };

        plan2MinDagar = {
            startWeek: weeks1 + weeks1NoExtra + weeks2 + weeks2NoExtra,
            weeks: minDagarWeeks2,
            dagarPerVecka: dagarPerVecka2,
            inkomst: Math.round(beräknaMånadsinkomst(MINIMUM_RATE, dagarPerVecka2, 0, barnbidrag, tillägg))
        };
    }

    // Step 5: Handle overlap days (10 days for Förälder 2)
    if (inputs.vårdnad === "gemensam" && inputs.beräknaPartner === "ja") {
        const overlapDays = 10;
        if (overlapDays <= förälder2InkomstDagar) {
            förälder2InkomstDagar -= overlapDays;
            användaInkomstDagar2 += overlapDays;
        } else {
            const remainingOverlapDays = overlapDays - förälder2InkomstDagar;
            användaInkomstDagar2 += förälder2InkomstDagar;
            förälder2InkomstDagar = 0;
            användaMinDagar2 += remainingOverlapDays;
            förälder2MinDagar -= remainingOverlapDays;
        }
    }

    const phase1Incomes = [];
    if (plan1.weeks > 0) phase1Incomes.push(plan1.inkomst + arbetsInkomst2);
    if (plan1NoExtra.weeks > 0) phase1Incomes.push(plan1NoExtra.inkomst + arbetsInkomst2);
    if (plan1MinDagar.weeks > 0) phase1Incomes.push(plan1MinDagar.inkomst + arbetsInkomst2);
    const phase2Incomes = [];
    if (plan2.weeks > 0) phase2Incomes.push(plan2.inkomst + arbetsInkomst1);
    if (plan2NoExtra.weeks > 0) phase2Incomes.push(plan2NoExtra.inkomst + arbetsInkomst1);
    if (plan2MinDagar.weeks > 0) phase2Incomes.push(plan2MinDagar.inkomst + arbetsInkomst1);

    const minPhase1 = phase1Incomes.length ? Math.min(...phase1Incomes) : null;
    const minPhase2 = phase2Incomes.length ? Math.min(...phase2Incomes) : null;

    if (minPhase1 !== null && minPhase1 < minInkomst) {
        genomförbarhet.ärGenomförbar = false;
        genomförbarhet.meddelande = `Kombinerad inkomst ${minPhase1.toLocaleString()} kr/månad i fas 1 är under kravet ${minInkomst.toLocaleString()} kr/månad.`;
    } else if (minPhase2 !== null && minPhase2 < minInkomst) {
        genomförbarhet.ärGenomförbar = false;
        genomförbarhet.meddelande = `Kombinerad inkomst ${minPhase2.toLocaleString()} kr/månad i fas 2 är under kravet ${minInkomst.toLocaleString()} kr/månad.`;
    }

    return {
        plan1,
        plan1NoExtra,
        plan2,
        plan2NoExtra,
        plan1MinDagar,
        plan2MinDagar,
        plan1Overlap,
        genomförbarhet,
        dag1,
        extra1,
        dag2,
        extra2,
        förälder1InkomstDagar,
        förälder2InkomstDagar,
        förälder1MinDagar,
        förälder2MinDagar,
        arbetsInkomst1,
<<<<<<< HEAD
        arbetsInkomst2
=======
        arbetsInkomst2,
        unusedExtra1,
        unusedExtra2,
        maxMonthsExtra1,
        maxMonthsExtra2
>>>>>>> a05434b9
    };
}<|MERGE_RESOLUTION|>--- conflicted
+++ resolved
@@ -106,11 +106,11 @@
     }
 
     const dag1 = beräknaDaglig(inkomst1);
-<<<<<<< HEAD
+
     const extra1 = inputs.avtal1 === "ja" ? beräknaFöräldralön(inkomst1) : 0;
     const dag2 = inkomst2 > 0 ? beräknaDaglig(inkomst2) : 0;
     const extra2 = inputs.avtal2 === "ja" ? beräknaFöräldralön(inkomst2) : 0;
-=======
+
     const extra1 = inputs.avtal1 === "ja" && inputs.anst1 !== "0-5" ? beräknaFöräldralön(inkomst1) : 0;
     const dag2 = inkomst2 > 0 ? beräknaDaglig(inkomst2) : 0;
     const extra2 = inputs.avtal2 === "ja" && inputs.anst2 !== "0-5" ? beräknaFöräldralön(inkomst2) : 0;
@@ -119,7 +119,7 @@
     const maxMonthsExtra2 = inputs.avtal2 === "ja" ? (inputs.anst2 === "6-12" ? 2 : inputs.anst2 === "gt12" ? 6 : 0) : 0;
     const unusedExtra1 = inputs.avtal1 === "ja" && inputs.anst1 === "gt12" && ledigTid1 < 6;
     const unusedExtra2 = inputs.avtal2 === "ja" && inputs.anst2 === "gt12" && ledigTid2 < 6;
->>>>>>> a05434b9
+
 
     let förälder1InkomstDagar = inputs.vårdnad === "ensam" ? 390 : 195;
     let förälder2InkomstDagar = inputs.vårdnad === "ensam" ? 0 : 195;
@@ -189,10 +189,7 @@
     if (weeks1 > 0) {
         inkomst1Result = beräknaMånadsinkomst(dag1, dagarPerVecka1, extra1, barnbidrag, tillägg);
         inkomst2Result = arbetsInkomst2;
-<<<<<<< HEAD
-=======
-
->>>>>>> a05434b9
+
         let inkomst1ResultNoExtra = beräknaMånadsinkomst(dag1, dagarPerVecka1, 0, barnbidrag, tillägg);
         kombineradInkomst = inkomst1Result + inkomst2Result;
 
@@ -210,8 +207,7 @@
                 const minKombinerad = Math.min(kombineradInkomst, inkomst1ResultNoExtra + inkomst2Result);
                 genomförbarhet.ärGenomförbar = false;
                 genomförbarhet.meddelande = `Kombinerad inkomst ${minKombinerad.toLocaleString()} kr/månad i fas 1 är under kravet ${minInkomst.toLocaleString()} kr/månad.`;
-<<<<<<< HEAD
-=======
+
 
         kombineradInkomst = inkomst1Result + inkomst2Result;
 
@@ -225,7 +221,7 @@
                 genomförbarhet.ärGenomförbar = false;
                 genomförbarhet.meddelande = `Kombinerad inkomst ${kombineradInkomst.toLocaleString()} kr/månad i fas 1 är under kravet ${minInkomst.toLocaleString()} kr/månad.`;
 
->>>>>>> a05434b9
+
             }
         } else if (kombineradInkomst < minInkomst) {
             genomförbarhet.ärGenomförbar = false;
@@ -254,18 +250,12 @@
         }
     }
 
-<<<<<<< HEAD
-=======
-
->>>>>>> a05434b9
+
     // Step 2: Allocate for Parent 2
     if (inputs.vårdnad === "gemensam" && inputs.beräknaPartner === "ja" && weeks2 > 0) {
         inkomst1Result = arbetsInkomst1;
         inkomst2Result = beräknaMånadsinkomst(dag2, dagarPerVecka2, extra2, barnbidrag, tillägg);
-<<<<<<< HEAD
-=======
-
->>>>>>> a05434b9
+
         let inkomst2ResultNoExtra = beräknaMånadsinkomst(dag2, dagarPerVecka2, 0, barnbidrag, tillägg);
         kombineradInkomst = inkomst1Result + inkomst2Result;
 
@@ -283,8 +273,6 @@
                 const minKombinerad = Math.min(kombineradInkomst, inkomst1Result + inkomst2ResultNoExtra);
                 genomförbarhet.ärGenomförbar = false;
                 genomförbarhet.meddelande = `Kombinerad inkomst ${minKombinerad.toLocaleString()} kr/månad i fas 2 är under kravet ${minInkomst.toLocaleString()} kr/månad.`;
-<<<<<<< HEAD
-=======
 
         kombineradInkomst = inkomst1Result + inkomst2Result;
 
@@ -298,7 +286,6 @@
                 genomförbarhet.ärGenomförbar = false;
                 genomförbarhet.meddelande = `Kombinerad inkomst ${kombineradInkomst.toLocaleString()} kr/månad i fas 2 är under kravet ${minInkomst.toLocaleString()} kr/månad.`;
 
->>>>>>> a05434b9
             }
         } else if (kombineradInkomst < minInkomst) {
             genomförbarhet.ärGenomförbar = false;
@@ -306,10 +293,7 @@
         }
     }
 
-<<<<<<< HEAD
-=======
-
->>>>>>> a05434b9
+
     // Rebalance days for Parent 2 after income adjustments
     totalDagarBehövda2 = weeks2 * dagarPerVecka2;
     if (inputs.vårdnad === "gemensam" && inputs.beräknaPartner === "ja" && totalDagarBehövda2 > förälder2InkomstDagar) {
@@ -321,15 +305,12 @@
         }
     }
 
-<<<<<<< HEAD
-=======
-
->>>>>>> a05434b9
+
     // Step 3: Allocate days for Period 1 (Förälder 1)
     let minDagarWeeks1 = 0;
     let weeks1NoExtra = 0;
     if (dagarPerVecka1 > 0) {
-<<<<<<< HEAD
+
         const dagarBehövda1 = weeks1 * dagarPerVecka1;
         const maxFöräldralönWeeks = 6 * 4.3;
 
@@ -339,7 +320,7 @@
         }
 
         användaInkomstDagar1 = dagarBehövda1;
-=======
+
         let maxFöräldralönWeeks = maxMonthsExtra1 * 4.3;
         if (weeks1 > maxFöräldralönWeeks && maxFöräldralönWeeks > 0) {
             weeks1NoExtra = Math.round(weeks1 - maxFöräldralönWeeks);
@@ -351,7 +332,7 @@
 
         let dagarBehövda1 = weeks1 * dagarPerVecka1;
         användaInkomstDagar1 = Math.min(dagarBehövda1, förälder1InkomstDagar);
->>>>>>> a05434b9
+
         förälder1InkomstDagar -= användaInkomstDagar1;
         användaMinDagar1 = 0;
         minDagarWeeks1 = 0;
@@ -394,7 +375,7 @@
     let minDagarWeeks2 = 0;
     let weeks2NoExtra = 0;
     if (inputs.vårdnad === "gemensam" && inputs.beräknaPartner === "ja" && weeks2 > 0) {
-<<<<<<< HEAD
+
         const dagarBehövda2 = weeks2 * dagarPerVecka2;
         const maxFöräldralönWeeks = 6 * 4.3;
 
@@ -404,7 +385,7 @@
         }
 
         användaInkomstDagar2 = dagarBehövda2;
-=======
+
         let maxFöräldralönWeeks = maxMonthsExtra2 * 4.3;
         if (weeks2 > maxFöräldralönWeeks && maxFöräldralönWeeks > 0) {
             weeks2NoExtra = Math.round(weeks2 - maxFöräldralönWeeks);
@@ -416,7 +397,7 @@
 
         let dagarBehövda2 = weeks2 * dagarPerVecka2;
         användaInkomstDagar2 = Math.min(dagarBehövda2, förälder2InkomstDagar);
->>>>>>> a05434b9
+
         förälder2InkomstDagar -= användaInkomstDagar2;
         användaMinDagar2 = 0;
         minDagarWeeks2 = 0;
@@ -499,14 +480,14 @@
         förälder1MinDagar,
         förälder2MinDagar,
         arbetsInkomst1,
-<<<<<<< HEAD
+
         arbetsInkomst2
-=======
+
         arbetsInkomst2,
         unusedExtra1,
         unusedExtra2,
         maxMonthsExtra1,
         maxMonthsExtra2
->>>>>>> a05434b9
+
     };
 }