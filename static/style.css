--- conflicted
+++ resolved
@@ -587,7 +587,6 @@
 }
 
 .benefit-bar-wrapper {
-<<<<<<< HEAD
     position: relative;
     padding-top: 1.25rem;
     margin-top: 1rem;
@@ -602,12 +601,6 @@
     display: flex;
     justify-content: space-between;
     align-items: center;
-=======
-    display: flex;
-    align-items: center;
-    gap: 0.75rem;
-    margin-top: 1rem;
->>>>>>> b275b33e
 }
 
 .benefit-bar {
@@ -617,19 +610,12 @@
     border-radius: 5px;
     position: relative;
     width: 100%;
-<<<<<<< HEAD
     overflow: hidden;
-=======
->>>>>>> b275b33e
 }
 
 .benefit-bar-fill {
     height: 100%;
-<<<<<<< HEAD
     background: #0f766e;
-=======
-    background: #34c759;
->>>>>>> b275b33e
     border-radius: 5px;
     transition: width 0.3s ease-in-out;
 }
@@ -712,7 +698,6 @@
 .info-box.open .info-content {
     display: block;
     text-align: left;
-<<<<<<< HEAD
 }
 
 .household-income-info .info-content ul {
@@ -728,8 +713,6 @@
     margin-top: 0.75rem;
     font-size: 0.85rem;
     color: #475467;
-=======
->>>>>>> b275b33e
 }
 
 .result-box {
@@ -2250,11 +2233,7 @@
 
 .summary-diff {
     margin-left: 0.5rem;
-<<<<<<< HEAD
     font-weight: 700;
-=======
-    font-weight: 600;
->>>>>>> b275b33e
 }
 
 .summary-diff.positive {
