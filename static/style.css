*, *::before, *::after {
    box-sizing: border-box;
}

body {
    font-family: 'Inter', sans-serif;
    background: #f2f2f2;
    margin: 0; /* ingen auto */
    min-height: 100vh;
    padding: 2rem;
}
.toggle-btn {
    display: inline-flex;
    align-items: center;
    justify-content: center;
    background-color: #f0f2f5;
    color: #1f2937;
    border: 1px solid #d0d5dd;
    border-radius: 999px;
    padding: 0.5rem 1.1rem;
    font-size: 0.95rem;
    font-weight: 600;
    margin: 0;
    width: auto;
    min-height: 40px;
    line-height: 1.2;
    text-align: center;
    transition: background-color 0.2s ease, color 0.2s ease, border-color 0.2s ease;
}

h1 {
    text-align: center;
    color: #333;
    margin-bottom: 2rem;
}
h3 {
    font-size: 14px;
    color: #969696;
    margin-bottom: 2rem;
}

#optimization-result > h3 {
    text-align: center;
}
/* Behåll denna för barnantal */
.button-group.barnval .toggle-btn {
    flex: 0 1 32px;
    width: 32px;
    min-width: 32px;
    height: 32px;
    min-height: 32px;
    padding: 0;
    font-size: 0.8rem;
    text-align: center;
    border-radius: 8px;
    font-weight: 700;
    margin-top: 0;
}

form {
    background: #fff;
    padding: 2rem;
    border-radius: 10px;
    box-shadow: 0 4px 10px rgba(0, 0, 0, 0.1);
    margin-bottom: 2rem;
}

form fieldset {
    border: none;
    margin: 0;
    padding: 0;
}

form fieldset + fieldset {
    margin-top: 2rem;
}

fieldset legend {
    font-size: 1.1rem;
    font-weight: 700;
    color: #1f2937;
    margin-bottom: 1.5rem;
    text-align: center;
}

.summary-intro {
    font-size: 1rem;
    color: #475467;
    margin: 0;
}

label {
    display: block;
    margin-top: 1rem;
    font-weight: 600;
    text-align: center;
}

.checkbox-label {
    display: flex;
    align-items: center;
    gap: 0.75rem;
    font-weight: 600;
}

.checkbox-label input[type="checkbox"] {
    width: auto;
    margin: 0;
    accent-color: #00796b;
}

input,
select,
button {
    width: 100%;
    padding: 0.8rem;
    margin-top: 0.5rem;
    border: 1px solid #ccc;
    border-radius: 6px;
    box-sizing: border-box;
    font-size: 16px;
    text-align: center;
}

button {
    background-color: #00796b;
    color: white;
    font-weight: bold;
    border: none;
    transition: background-color 0.3s, color 0.3s;
    cursor: pointer;
    margin-top: 1.5rem;
    padding: 10px 20px;
    border-radius: 6px;
}

.toggle-btn:hover,
.toggle-btn:focus-visible {
    background-color: #e0f2f1;
    border-color: #00796b;
    color: #00796b;
}

.toggle-btn.active {
    background-color: #00796b;
    border-color: #0f766e;
    color: #ffffff;
}




.button-group {
    display: flex;
    flex-wrap: wrap;
    gap: 10px;
    margin-top: 0.5rem;
    justify-content: center;
}

#vårdnad-group .toggle-btn {
    flex: 1 1 140px;
    min-width: clamp(120px, 42vw, 160px);
    padding-inline: 1.4rem;
}

.button-group.barnval {
    flex-wrap: wrap;
    justify-content: center;
    gap: 6px;
    padding-bottom: 4px;
    overflow-x: visible;
}

.result {
    background: #ffffff;
    padding: 2rem;
    border-radius: 10px;
    box-shadow: 0 4px 10px rgba(0, 0, 0, 0.1);
}

.info-text {
    font-size: 16px;
    margin-top: 0.5rem;
    text-align: left;
}

table {
    width: 100%;
    border-collapse: collapse;
    margin-top: 1rem;
    background-color: #ffffff;
}

table th,
table td {
    border: 1px solid #ccc;
    padding: 0.75rem;
    text-align: center;
}

table th {
    background-color: #f0f0f0;
}

canvas {
    margin-top: 2rem;
}

.form-section {
    margin-bottom: 2rem;
    padding-bottom: 1.5rem;
    border-bottom: 1px solid #ccc;
    display: flex;
    flex-direction: column;
    align-items: center;
    text-align: center;
}

#custody-step {
    align-items: stretch;
}

.wizard-first-step-layout {
    display: flex;
    align-items: flex-start;
    justify-content: center;
    gap: 1.5rem;
    width: 100%;
}

.wizard-first-step-content {
    flex: 1;
    display: flex;
    flex-direction: column;
    align-items: stretch;
    gap: 1.5rem;
}


.dev-shortcuts {
    display: flex;
    flex-direction: column;
    gap: 0.75rem;
    margin-top: 0.75rem;
    width: 100%;
    max-width: 260px;
}

.dev-family-btn {
    background-color: #37474f;
    color: #fff;
    border-radius: 6px;
    font-size: 0.95rem;
    padding: 0.75rem 1rem;
    display: flex;
    align-items: center;
    justify-content: center;
    text-align: center;
    line-height: 1.3;
    width: 100%;
    min-height: 44px;
    border: none;
    margin: 0;
    white-space: normal;
}

.dev-family-btn .family-label-text {
    display: inline;
}

.dev-family-btn::after {
    content: attr(data-short-label);
    display: none;
}

.dev-family-btn:hover {
    background-color: #263238;
}

.button-group {
    display: flex;
    flex-wrap: wrap;
    gap: 10px;
    margin-top: 0.5rem;
    justify-content: center;
}


button:hover {
    background-color: #005f56;
}

.button-group.barnval .toggle-btn {
    flex: 0 1 32px;
    width: 32px;
    min-width: 32px;
    height: 32px;
    padding: 0;
    font-size: 0.8rem;
    line-height: 1;
    border-radius: 8px;
    font-weight: 700;
}

.button-group.barnval .toggle-btn:hover,
.button-group.barnval .toggle-btn:focus-visible {
    background-color: #e5f4f2;
    border-color: #00796b;
    color: #00796b;
}

.button-group.barnval .toggle-btn.active {
    background-color: #00796b;
    border-color: #005f56;
    color: #ffffff;
}

#avtal-group-1,
#avtal-group-2 {
    display: grid;
    grid-template-columns: repeat(2, minmax(0, 1fr));
    gap: 10px;
}

#avtal-group-1 .toggle-btn,
#avtal-group-2 .toggle-btn {
    width: 100%;
    min-width: 0;
}

#anstallningstid-group-1,
#anstallningstid-group-2 {
    display: grid;
    grid-template-columns: repeat(3, minmax(0, 1fr));
    gap: 10px;
}

#anstallningstid-group-1 .toggle-btn,
#anstallningstid-group-2 .toggle-btn {
    width: 100%;
    min-width: 0;
    font-size: 0.9rem;
    padding: 10px 8px;
}

.question-icon {
    font-size: 2rem;
    color: #00796b;
    margin-bottom: 0.5rem;
    display: inline-flex;
    align-items: center;
    justify-content: center;
    width: 48px;
    height: 48px;
}

.wizard-nav {
    display: flex;
    gap: 1rem;
    margin-top: 2rem;
}

.wizard-nav button {
    flex: 1;
    width: auto;
    margin-top: 0;
}

.wizard-nav #back-btn {
    background: transparent;
    border: 1px solid #00796b;
    color: #00796b;
}

.wizard-nav #back-btn:hover,
.wizard-nav #back-btn:focus-visible {
    background: #e0f2f1;
}

#calculate-btn {
    width: auto;
    max-width: none;
    margin: 0;
}

#calculate-btn.hidden {
    display: none;
}

.help-tooltip {
    display: inline-block;
    margin-left: 0.25rem;
    color: #00796b;
    cursor: pointer;
    border-bottom: 1px dotted #00796b;
    touch-action: manipulation;
}

.help-tooltip:focus {
    outline: 2px solid #005f56;
    border-radius: 50%;
}

.mobile-tooltip-modal {
    position: fixed;
    inset: 0;
    background: rgba(16, 24, 40, 0.45);
    display: none;
    align-items: center;
    justify-content: center;
    padding: 1.5rem;
    z-index: 1200;
}

.mobile-tooltip-modal.open {
    display: flex;
}

.mobile-tooltip-content {
    background: #ffffff;
    border-radius: 12px;
    width: min(90vw, 420px);
    max-width: 420px;
    padding: 1.5rem;
    box-shadow: 0 24px 48px rgba(15, 23, 42, 0.18);
    display: flex;
    flex-direction: column;
    gap: 1rem;
    text-align: left;
}

.mobile-tooltip-text {
    color: #344054;
    font-size: 0.95rem;
    line-height: 1.5;
    white-space: pre-wrap;
    text-align: left;
}

.mobile-tooltip-close {
    align-self: center;
    background: #00796b;
    color: #ffffff;
    border: none;
    border-radius: 999px;
    padding: 0.5rem 1.75rem;
    font-size: 0.95rem;
    font-weight: 600;
    cursor: pointer;
    transition: background-color 0.2s ease, transform 0.2s ease;
}

.mobile-tooltip-close:hover,
.mobile-tooltip-close:focus-visible {
    background-color: #005f56;
    outline: none;
    transform: translateY(-1px);
}

input[type="number"] {
    max-width: 300px;
    margin: 0 auto;
}
.vårdnad-btn {
    flex: 1;
    padding: 10px 0;
    font-size: 16px;
    font-weight: bold;
    background-color: #e3e3e3;
    border: none;
    border-radius: 6px;
    cursor: pointer;
    transition: background-color 0.3s;
    color: #333;
    text-align: center;
}

.vårdnad-btn:hover {
    background-color: #d0d0d0;
}


.vårdnad-btn.active {
    background-color: #00796b;
    color: white;
}
.result-block {
    background: #fff;
    padding: 1.5rem;
    margin-bottom: 2rem;
    border-radius: 10px;
    box-shadow: 0 4px 10px rgba(0, 0, 0, 0.05);
}
#vårdnad-group {
    display: flex;
    gap: 10px;
    margin-top: 0.5rem;
    justify-content: space-between;
    text-align: center;
}

.result-section {
    margin-bottom: 2rem;
    background: #dbdbdb;
    padding: 1.5rem;
    border-radius: 10px;
    box-shadow: 0 4px 10px rgba(0, 0, 0, 0.05);
}

.result-section > h2,
.result-section > h3,
.result-section > h4 {
    text-align: center;
}

.result-section .benefit-card,
.result-section .info-box,
.result-section .monthly-box,
.result-section .monthly-row,
.result-section .monthly-total,
.result-section .duration-info {
    text-align: left;
}

.container {
    max-width: 800px;
    margin: auto;
    padding: 2rem;
}

.benefit-grid {
    display: flex;
    flex-wrap: wrap;
    gap: 1rem;
}

.benefit-card {
    flex: 1 1 48%;
    min-width: 0; /* Viktig för flex-wrap att fungera korrekt */
    background-color: #f5f8ff;
    border-radius: 10px;
    padding: 1.2rem;
    box-shadow: 0 2px 8px rgba(0, 0, 0, 0.05);
    box-sizing: border-box;
    display: flex;
    flex-direction: column;
    align-items: flex-start;
    text-align: left;
    gap: 0.65rem;
}


.benefit-title {
    font-weight: 600;
    color: #444;
    margin-bottom: 0.5rem;
}

.benefit-value-large {
    font-size: 1.8rem;
    font-weight: bold;
    color: #111;
    display: flex;
    align-items: baseline;
    gap: 4px;
}
.benefit-value-medium {
    font-size: 1.2rem;
    font-weight: bold;
    color: #b6b4b4;
    display: flex;
    align-items: baseline;
    gap: 3px;
}

.unit {
    font-size: 1rem;
    font-weight: 400;
    color: #666;
}

.benefit-bar-wrapper {
    display: flex;
    align-items: center;
    gap: 0.75rem;
    margin-top: 1rem;
}

.benefit-bar {
    flex: 1;
    height: 10px;
    background: #ddd;
    border-radius: 5px;
    position: relative;
    width: 100%;
}

.benefit-bar-fill {
    height: 100%;
    background: #34c759;
    border-radius: 5px;
    transition: width 0.3s ease-in-out;
}

.benefit-bar-label {
    font-size: 0.85rem;
    color: #777;
    white-space: nowrap;
}
.benefit-details {
    margin-top: 0.5rem;
    font-size: 0.95rem; /* Slightly smaller than main text */
    color: #666; /* Subtle color for secondary info */
}

.benefit-detail-line {
    display: flex;
    justify-content: space-between;
    gap: 0.5rem;
    width: 100%;
    padding: 0.2rem 0;
}

.benefit-detail-value {
    font-weight: bold; /* Bold numbers */
    color: #333; /* Darker for emphasis */
}

/* Responsivt fallback på mobil */
@media (max-width: 768px) {
    .benefit-card {
        flex: 1 1 100%;
    }
}

.info-box {
    background-color: #f6f6fb;
    border-left: 4px solid #2e9483;
    border-radius: 6px;
    margin: 1rem 0;
    overflow: hidden;
}

.info-header {
    display: flex;
    align-items: center;
    gap: 0.5rem;
    padding: 1rem;
    font-weight: 500;
    cursor: pointer;
}

.info-icon {
    color: #00796b;
    font-size: 1.2rem;
    display: inline-flex;
    align-items: center;
    justify-content: center;
    width: 32px;
    height: 32px;
}

.info-arrow {
    margin-left: auto;
    transition: transform 0.3s ease;
}

.info-box.open .info-arrow {
    transform: rotate(180deg);
}

.info-content {
    display: none;
    padding: 0 1rem 1rem;
    font-size: 0.95rem;
    color: #333;
    text-align: left;
}

.info-box.open .info-content {
    display: block;
    text-align: left;
}

.result-box {
    background-color: #ffffff;
    border: 2px solid #e0e0e0;
    border-radius: 6px;
    margin: 1.5rem 0;
    box-shadow: 0 2px 6px rgba(0, 0, 0, 0.05);
    overflow: hidden;
}

.result-header {
    display: flex;
    align-items: center;
    gap: 0.5rem;
    padding: 1rem;
    font-weight: 500;
    cursor: pointer;
    background-color: #f5f7f7;
}

.result-icon {
    color: #00796b;
    font-size: 1.2rem;
    display: inline-flex;
    align-items: center;
    justify-content: center;
    width: 32px;
    height: 32px;
}

.result-arrow {
    margin-left: auto;
    transition: transform 0.3s ease;
}

.result-box.open .result-arrow {
    transform: rotate(180deg);
}

.result-content {
    display: none;
    padding: 0 1rem 1rem;
}

.result-box.open .result-content {
    display: block;
}

.result-content table {
    margin-top: 1rem;
}

.combined-income {
    font-weight: inherit;
}

.income-flag {
    display: inline-block;
    padding: 2px 6px;
    border-radius: 4px;
    font-weight: 600;
    color: #00796b;
    background-color: transparent;
}

.income-flag.income-warning {
    background-color: #fff4cc;
    color: #8a6d3b;
}

.income-flag.income-error {
    background-color: #ffd6d6;
    color: #a94442;
}
.days-split {
    margin-top: 1rem;
    padding-top: 0.5rem;
    border-top: 1px solid #ddd;
}

.split-row {
    display: flex;
    justify-content: space-between;
    padding: 0.25rem 0;
}

.split-label {
    color: #555;
    font-size: 0.9rem;
}

.split-value {
    font-weight: 600;
    font-size: 1rem;
}
.monthly-box {
    flex: 1;
    padding: 20px;
    background-color: #fff;
    border: 1px solid #ddd;
    border-radius: 5px;
}

.monthly-row {
    display: flex;
    justify-content: space-between;
    padding: 4px 0;
    border-bottom: 1px dashed #ddd;
    font-size: 15px;
    flex-wrap: wrap;
    gap: 0.25rem;
}

.monthly-total {
    display: flex;
    justify-content: space-between;
    padding: 8px 0;
    border-top: 2px solid #333;
    font-weight: 700;
    margin-top: 10px;
    font-size: 16px;
}

.monthly-info {
    font-size: 12px;
    color: #666;
    margin-top: 10px;
}

.monthly-wrapper {
    display: flex;
    justify-content: space-between;
    align-items: flex-start;
    gap: 20px;
    margin-top: 20px;
}



.fp-uttagsval {
    display: flex;
    flex-direction: column;
    gap: 5px;
}

.fp-uttagsval label {
    font-size: 14px;
    font-weight: bold;
}


.fp-uttagsval select {
    padding: 5px;
    font-size: 14px;
    border: 1px solid #ccc;
    border-radius: 3px;
}
/* Total-Total Box Styling */
.total-total-box {
    background-color: #ffffff;
    border-radius: 8px;
    box-shadow: 0 2px 6px rgba(0, 0, 0, 0.05);
    padding: 20px;
    margin: 20px 0;
    font-family: 'Arial', sans-serif;
    border: 1px solid #e0e0e0;
}

.total-header {
    border-bottom: 1px solid #00796b; /* Teal accent */
    padding-bottom: 10px;
    margin-bottom: 15px;
}

.total-header h3 {
    margin: 0;
    font-size: 1.4em;
    color: #333;
    font-weight: 500;
}

.total-content {
    display: flex;
    flex-direction: column;
    gap: 15px;
}

.total-section {
    background-color: #f5f5f5; /* Light gray */
    border-radius: 6px;
    padding: 15px;
}

.total-section h4 {
    margin: 0 0 10px 0;
    font-size: 1.1em;
    color: #00796b; /* Teal */
    font-weight: 500;
}

.monthly-row {
    display: flex;
    justify-content: space-between;
    align-items: center;
    padding: 8px 0;
    font-size: 1em;
    color: #666;
}

.monthly-row span:first-child {
    font-weight: 400;
}

.monthly-row span:last-child {
    color: #333;
    font-weight: 600;
    margin-left: auto;
    text-align: right;
}

.fp-brutto {
    color: #999;
    font-weight: 400;
}

.fp-row {
    background-color: #f5f2eb; /* Subtle beige for Föräldrapenning */
    border-radius: 4px;
    padding: 10px;
}

.extra-row,
.barnbidrag-row,
.tillagg-row {
    /* No extra color, keep it neutral */
    padding: 8px 0;
}

.days-selected-1,
.days-selected-2 {
    color: #00796b; /* Teal for emphasis */
    font-weight: 600;
}

.total-footer {
    margin-top: 15px;
    padding-top: 10px;
    border-top: 1px solid #e0e0e0; /* Light gray */
}

.monthly-total {
    display: flex;
    justify-content: space-between;
    align-items: center;
    font-size: 1.2em;
    font-weight: 600;
    color: #333;
    background-color: #f5f5f5; /* Light gray */
    padding: 10px;
    border-radius: 6px;
}

.monthly-total span:first-child {
    color: #666;
}

.monthly-total .total-value {
    color: #00796b; /* Teal for the total */
    font-size: 1.3em;
}

@media (max-width: 1024px) {
    body {
        padding: 1.5rem;
    }

    .container {
        max-width: 100%;
        padding: 2rem 1.5rem;
    }

    .wizard-first-step-layout {
        flex-direction: column;
        align-items: stretch;
    }

    .dev-shortcuts {
        max-width: 100%;
        flex-direction: row;
        flex-wrap: wrap;
        gap: 0.75rem;
        justify-content: center;
    }

    .dev-family-btn {
        flex: 1 1 calc(50% - 0.75rem);
        min-width: 150px;
    }
}

@media (max-width: 768px) {
    body {
        padding: 1rem;
        padding-bottom: 4.5rem;
    }

    h1 {
        font-size: 1.75rem;
        margin-bottom: 1.5rem;
    }

    form,
    .result,
    .result-block,
    .result-section {
        padding: 1.5rem 1rem;
    }

    .form-section {
        align-items: center;
        text-align: center;
    }

    .form-section .question-icon {
        margin: 0 auto 0.75rem;
    }

    .button-group {
        justify-content: center;
    }

    .button-group:not(.barnval) .toggle-btn {
        flex: 1 1 calc(50% - 10px);
        min-width: 150px;
    }

    .button-group.barnval {
        justify-content: center;
    }

    .result-block,
    .result-section,
    .monthly-box,
    .benefit-card {
        font-size: 0.9rem;
    }

    .monthly-box h3,
    .benefit-title {
        font-size: 1rem;
    }

    .benefit-value-large {
        font-size: 1.35rem;
    }

    .benefit-value-medium {
        font-size: 0.95rem;
    }

    .monthly-row {
        font-size: 0.85rem;
    }

    .monthly-total {
        font-size: 1rem;
    }

    .monthly-total .total-value {
        font-size: 1.05rem;
    }

    .duration-text {
        font-size: 1.1rem;
    }

    .summary-intro,
    .info-text,
    .monthly-info {
        font-size: 0.9rem;
    }

    .dev-shortcuts {
        justify-content: center;
    }

    .dev-family-btn {
        flex: 1 1 calc(50% - 0.75rem);
        min-width: 120px;
    }

    .container {
        margin: 90px auto 0;
        padding: 1.5rem 1rem;
    }

    #progress-bar {
        gap: 6px;
        padding: 6px 8px;
        --progress-circle-size: 30px;
    }

    #progress-bar .step {
        min-width: 70px;
    }

    #progress-bar .step-label {
        font-size: 0.72rem;
    }
}

/* Responsive Adjustments */
@media (max-width: 600px) {
    .total-total-box {
        padding: 15px;
        margin: 10px;
    }

    .total-header h3 {
        font-size: 1.2em;
    }

    .total-section h4 {
        font-size: 1em;
    }

    .monthly-row {
        font-size: 0.9em;
    }

    .monthly-total {
        font-size: 1.1em;
    }

    .monthly-total .total-value {
        font-size: 1.2em;
    }

    .container {
        padding: 1.5rem 0.75rem;
    }

    #progress-bar .step {
        min-width: 110px;
    }

    .dev-shortcuts {
        gap: 0.5rem;
    }

    .dev-family-btn {
        flex: 0 1 calc(25% - 0.5rem);
        min-width: 48px;
        padding: 0.5rem;
    }

    .dev-family-btn .family-label-text {
        display: none;
    }

    .dev-family-btn::after {
        display: inline;
        font-size: 1rem;
        font-weight: 600;
    }

    .monthly-box .monthly-info {
        font-size: 0.8rem;
    }

    .info-box .info-content table,
    .info-box .info-content th,
    .info-box .info-content td {
        font-size: 0.5rem;
    }

    #calendar-container .legend {
        flex-direction: column;
        align-items: stretch;
    }

    #calendar-container .legend-item {
        width: 100%;
        justify-content: flex-start;
    }
}

@media (max-width: 480px) {
    body {
        padding: 0.75rem;
    }

    form,
    .result,
    .result-block,
    .result-section {
        padding: 1.25rem 0.9rem;
    }

    .button-group:not(.barnval) .toggle-btn {
        flex: 1 1 100%;
        min-width: 0;
    }

    .button-group.barnval .toggle-btn {
        flex: 0 0 32px;
        max-width: 32px;
        min-width: 32px;
    }

    #progress-bar {
        --progress-circle-size: 32px;
    }

    #progress-bar .step {
        min-width: 70px;
    }

    #progress-bar .step-label {
        font-size: 0.7rem;
    }
}
#progress-bar {
    display: flex;
    justify-content: space-between;
    margin: 0;
    position: fixed;
    top: 0;
    left: 0;
    width: 100%;
    background-color: #fff;
    padding: 8px 8px;
    box-shadow: 0 2px 4px rgba(0, 0, 0, 0.1);
    z-index: 1000;
    counter-reset: step;
    min-height: 42px;
    --progress-circle-size: 34px;
    box-sizing: border-box;
    gap: 8px;
    transition: padding 0.2s ease, box-shadow 0.2s ease;
}

@media (min-width: 992px) {
    #progress-bar {
        width: min(880px, 90vw);
        left: 50%;
        transform: translateX(-50%);
        border-radius: 999px;
        padding: 10px 20px;
    }
}

#progress-bar .step {
    position: relative;
    text-align: center;
    flex: 1;
    color: #666; /* Unreached steps remain gray */
    display: flex;
    flex-direction: column;
    align-items: center;
    gap: 4px;
    min-width: 72px;
}

#progress-bar .step::before {
    content: none;
}

#progress-bar .step-circle {
    width: var(--progress-circle-size);
    height: var(--progress-circle-size);
    border: 2px solid #ccc;
    border-radius: 50%;
    display: flex;
    align-items: center;
    justify-content: center;
    background-color: white;
    color: inherit;
    font-size: 1.2rem;
    transition: background-color 0.2s ease, border-color 0.2s ease, color 0.2s ease, transform 0.2s ease;
}

#progress-bar .step-circle i {
    display: inline-flex;
    align-items: center;
    justify-content: center;
    width: 100%;
    height: 100%;
}

#progress-bar .step-label {
    font-size: 0.78rem;
    line-height: 1.2;
    max-width: 90px;
    white-space: normal;
}

/* Completed steps (darker color) */
#progress-bar .step.completed {
    color: #1f5a58; /* Darker shade */
    font-weight: bold;
}

#progress-bar .step.completed .step-circle {
    border-color: #1f5a58;
    background-color: #1f5a58;
    color: white;
}

/* Current step (lighter color) */
#progress-bar .step.active:not(.completed) {
    color: #00796b; /* Primary color */
    font-weight: bold;
}

#progress-bar .step.active:not(.completed) .step-circle {
    border-color: #00796b;
    background-color: #00796b;
    color: white;
}

/* Skipped state */
#progress-bar .step.skipped {
    color: #757575;
    pointer-events: none;
}

#progress-bar .step.skipped .step-circle {
    border-color: #757575;
    background-color: #757575;
    color: white;
}

/* Connecting line */
#progress-bar .step:not(:last-child)::after {
    content: '';
    position: absolute;
    top: calc(var(--progress-circle-size) / 2);
    left: calc(50% + (var(--progress-circle-size) / 2)); /* Start from the right edge of the circle */
    width: calc(100% - var(--progress-circle-size)); /* Span to the next step, accounting for circle width */
    height: 2px;
    background-color: #ccc;
    z-index: -1;
}

/* Line for completed steps */
#progress-bar .step.completed:not(:last-child)::after {
    background-color: #1f5a58; /* Darker shade */
}

/* Line for current step */
#progress-bar .step.active:not(:last-child):not(.completed)::after {
    background-color: #00796b; /* Primary color */
}

/* Line for skipped steps */
#progress-bar .step.skipped:not(:last-child)::after {
    background-color: #757575;
}

/* Adjust container padding */
.container {
    padding-top: 60px;
}

@media (max-width: 768px) {
    #progress-bar.compact {
        padding: 4px 6px;
        box-shadow: 0 1px 3px rgba(0, 0, 0, 0.12);
        --progress-circle-size: 26px;
        min-height: 36px;
    }

    #progress-bar.compact .step-circle {
        transform: scale(0.92);
    }

    #progress-bar.compact .step-label {
        font-size: 0.7rem;
    }
}
/*Månadsbox*/
.duration-info {
    font-size: 14px;
    color: #333;
    display: flex;
    flex-direction: column;
    gap: 6px;
}

.duration-info p {
    margin: 0;
}

.duration-label {
    font-weight: 600;
}

.duration-text {
    font-weight: 600;
    color: #00796b;
    font-size: 22px;
}

.duration-info .duration-value {
    font-weight: 700;
}


.uttag-container {
    flex: 0 0 auto;
    width: min(240px, 100%);
    display: flex;
    flex-direction: column; /* Stack children vertically */
    align-items: center;
    gap: 6px;
    padding: 10px 12px;
    background-color: #fff;
    border: 1px solid #ddd;
    border-radius: 5px;
    max-width: 240px;
    box-sizing: border-box;
    align-self: flex-start;
}
canvas#gantt-canvas {
    height: 400px !important;
    min-height: 400px;
    width: 100%;
    max-width: 800px;
}

#gantt-chart {
    width: 100%;
    max-width: 800px;
    margin: 20px 0;
    overflow-x: auto;
    min-height: 450px;
    overflow-y: visible; /* Ensure vertical content isn’t clipped */
}


.gantt-bar {
    position: absolute;
    height: 40px; /* Increased height */
    color: white;
    padding: 5px;
    box-sizing: border-box;
    font-size: 12px;
    line-height: 1.2;
}



.gantt-bar:hover::after {
    content: attr(data-tooltip);
    position: absolute;
    top: -40px;
    left: 50%;
    transform: translateX(-50%);
    background: #333;
    color: white;
    padding: 5px;
    border-radius: 5px;
    white-space: nowrap;
    font-size: 12px;
    z-index: 10;
}

.gantt-bar:hover::before {
    content: '';
    position: absolute;
    top: -10px;
    left: 50%;
    transform: translateX(-50%);
    border: 5px solid transparent;
    border-top-color: #333;
    z-index: 10;
}

.income-graph {
    margin-top: 20px;
}
.combined-chart {
    margin: 20px 0;
}

.toggle-group {
    margin-bottom: 20px;
}

.strategy-spacer {
    width: 100%;
    height: 12px;
}

#strategy-group {
    display: flex;
    align-items: center;
    justify-content: center;
    gap: 12px;
    flex-wrap: wrap;
    text-align: center;
}

#strategy-group label {
    margin: 0;
    font-weight: 600;
}

#strategy-group .toggle-options {
    display: flex;
    gap: 10px;
    flex-wrap: wrap;
    justify-content: center;
}

#strategy-group .toggle-btn {
    width: auto;
}
.gantt-bar.transferred {
    background: #f28c38;
}
.date-picker-container {
    position: relative;
    display: inline-block;
    width: 100%;
}

#step-preferences label {
    width: 100%;
    text-align: center;
}

#step-preferences .date-picker-container {
    display: flex;
    justify-content: center;
}

.date-picker-container input[type="date"] {
    width: 100%;
    padding: 0.8rem 2.5rem 0.8rem 0.8rem; /* Space for the icon */
    margin: 0.5rem auto 0;
    border: 1px solid #ccc;
    border-radius: 6px;
    box-sizing: border-box;
    font-size: 16px;
    text-align: center;
    max-width: 280px;
}

.date-picker-container .calendar-icon {
    position: absolute;
    right: 10px;
    top: 50%;
    transform: translateY(-50%);
    font-size: 1.2rem;
    pointer-events: none; /* So the icon doesn't interfere with clicking the input */
}
#calendar {
    background-color: white;
    border: 1px solid #cbd5e0;
    border-radius: 8px;
    box-shadow: 0 2px 6px rgba(0, 0, 0, 0.1);
    min-height: 600px;
}
.daypilot-scheduler .scheduler_default_event {
    border-radius: 4px;
    font-size: 12px;
    padding: 4px;
    color: white;
}
.daypilot-scheduler .scheduler_default_event.p1 {
    background-color: #00796b;
    border-color: #00796b;
}
.daypilot-scheduler .scheduler_default_event.p2 {
    background-color: #007bff;
    border-color: #007bff;
}
.daypilot-scheduler .scheduler_default_event.lagstaniva.p1 {
    background-color: #33b5a6;
    border-color: #33b5a6;
}
.daypilot-scheduler .scheduler_default_event.lagstaniva.p2 {
    background-color: #66b3ff;
    border-color: #66b3ff;
}
.daypilot-scheduler .scheduler_default_event.borrowed, .daypilot-scheduler .scheduler_default_event.transferred {
    background-color: #ffc107;
    border-color: #ffc107;
    color: #2d3748;
}
.event-content {
    display: flex;
    flex-direction: column;
    gap: 4px;
}
.days-select {
    padding: 2px;
    font-size: 12px;
    border-radius: 4px;
    background-color: #ffffff;
    color: #2d3748;
    border: 1px solid #cbd5e0;
    max-width: 100px;
}
.lagstaniva-checkbox {
    font-size: 12px;
    color: inherit;
    display: flex;
    align-items: center;
}
.lagstaniva-checkbox input {
    cursor: pointer;
}
.lagstaniva-checkbox input:disabled {
    cursor: not-allowed;
}
.delete-btn {
    background: #2d3748;
    color: white;
    border: none;
    cursor: pointer;
    width: 20px;
    height: 20px;
    border-radius: 50%;
    font-size: 12px;
    display: flex;
    align-items: center;
    justify-content: center;
}
.pagination {
    text-align: center;
    margin: 20px 0;
}
.pagination button {
    padding: 8px 14px;
    color: white;
    border: none;
    border-radius: 6px;
    cursor: pointer;
    font-size: 14px;
    margin: 0 10px;
    background-color: #007bff;
}
.pagination button:disabled {
    background-color: #6c757d;
    cursor: not-allowed;
}
.pagination button:hover:not(:disabled) {
    background-color: #0056b3;
}
.tooltip {
    position: absolute;
    background: #2d3748;
    color: white;
    padding: 10px;
    border-radius: 4px;
    font-size: 12px;
    width: 240px;
    z-index: 1000;
    white-space: pre-wrap;
    text-align: left;
    display: none;
}
.daypilot-scheduler .scheduler_default_matrix_vertical_line:hover + .tooltip {
    display: block;
}
.reset-button, .transfer-button {
    padding: 8px 14px;
    color: white;
    border: none;
    border-radius: 6px;
    cursor: pointer;
    font-size: 14px;
    margin: 10px 5px;
}
.reset-button {
    background-color: #dc3545;
}
.reset-button:hover {
    background-color: #c82333;
}
.transfer-button {
    background-color: #00796b;
}
.transfer-button:hover {
    background-color: #005f56;
}

/* Day cell default */
.day-cell {
    background-color: white;
}
.day-cell.parent1-start, .day-cell.parent1-end, .day-cell.parent1-single {
<<<<<<< HEAD
    background-color: #39d98a !important; /* Green */
=======
    background-color: #34c759 !important; /* Green */
>>>>>>> 0a1086af
}
.day-cell.parent1-between {
    background-color: #81c784 !important; /* Lighter green */
}
.day-cell.parent2-start, .day-cell.parent2-end, .day-cell.parent2-single {
    background-color: #1565c0 !important; /* Dark blue */
}
.day-cell.parent2-between {
    background-color: #90caf9 !important; /* Lighter blue */
}
.day-cell.combined-start, .day-cell.combined-end, .day-cell.combined-single {
    background-color: #6a1b9a !important; /* Dark purple */
}
.day-cell.combined-between {
    background-color: #ce93d8 !important; /* Lighter purple */
}
<<<<<<< HEAD
.parent1-start, .parent1-end, .parent1-single { background-color: #39d98a; color: white; } /* Green */
=======
.parent1-start, .parent1-end, .parent1-single { background-color: #34c759; color: white; } /* Green */
>>>>>>> 0a1086af
.parent1-between { background-color: #a5d6a7; } /* Light Green */
.parent2-start, .parent2-end, .parent2-single { background-color: #00008b; color: white; } /* Dark Blue */
.parent2-between { background-color: #add8e6; } /* Light Blue */
.combined-start, .combined-end, .combined-single { background-color: #800080; color: white; } /* Purple */
.combined-between { background-color: #dda0dd; } /* Light Purple */
.remove-btn { 
    position: absolute; 
    top: 2px; 
    right: 2px; 
    background: red; 
    color: white; 
    border: none; 
    cursor: pointer; 
    font-size: 12px; 
    padding: 0 4px;
}
.day-cell { position: relative; }

.wizard-step {
    display: none;
}

.wizard-step.visible {
    display: block;
}

.hidden {
    display: none;
}

.inline-error {
    color: #d92d20;
    font-size: 0.95rem;
    margin-top: 0.75rem;
}

.mobile-sticky {
    position: fixed;
    left: 0;
    right: 0;
    bottom: 0;
    padding: 10px max(16px, env(safe-area-inset-left)) 10px max(16px, env(safe-area-inset-right));
    background: var(--surface, #fff);
    box-shadow: 0 -6px 18px rgba(0, 0, 0, 0.12);
    border-top: 1px solid rgba(0, 0, 0, 0.08);
    display: none;
    gap: 12px;
    z-index: 1050;
    align-items: center;
}

.mobile-sticky,
.mobile-sticky.is-visible {
    display: none !important;
}

.mobile-summary-content {
    display: flex;
    justify-content: space-between;
    gap: 12px;
}

.mobile-summary-item {
    display: flex;
    flex-direction: column;
    font-size: 0.75rem;
    color: #475467;
}

.summary-label {
    font-weight: 600;
    margin-bottom: 4px;
}

.summary-value {
    font-size: 0.95rem;
    font-weight: 700;
    color: #101828;
}

.primary-cta {
    width: auto;
    margin: 0;
}

.mobile-sticky.is-visible {
    display: none;
}

@media (max-width: 768px) {
    .mobile-sticky.is-visible {
        display: flex;
        flex-direction: row;
        justify-content: space-between;
    }

    .primary-cta {
        flex-shrink: 0;
    }

    .mobile-summary-content {
        flex: 1;
    }

    #calendar-container .legend {
        flex-direction: column;
        align-items: flex-start;
    }

    #calendar-container .legend-item {
        width: 100%;
        justify-content: flex-start;
    }
}

#calendar-container .legend {
    display: flex;
    flex-direction: column;
    gap: 0.75rem;
    align-items: flex-start;
    margin-bottom: 1rem;
}

#calendar-container .legend-item {
    display: flex;
    align-items: center;
    gap: 0.5rem;
    width: 100%;
    justify-content: flex-start;
}

#calendar-container .legend-color {
    width: 16px;
    height: 16px;
    border-radius: 4px;
    flex-shrink: 0;
}

/* Slider for distributing leave between parents */
#leave-slider {
    -webkit-appearance: none;
    width: 100%;
    height: 14px;
    border-radius: 999px;
<<<<<<< HEAD
    background: linear-gradient(to right, #39d98a 50%, #007bff 50%);
=======
    background: linear-gradient(to right, #34c759 50%, #007bff 50%);
>>>>>>> 0a1086af
    border: 1px solid #d0d5dd;
    box-shadow: inset 0 1px 2px rgba(15, 23, 42, 0.15);
    outline: none;
    transition: box-shadow 0.2s ease, border-color 0.2s ease;
}
#leave-slider:hover {
    box-shadow: inset 0 1px 3px rgba(15, 23, 42, 0.25);
}
#leave-slider:focus-visible {
    outline: none;
    border-color: #2563eb;
    box-shadow:
        0 0 0 3px rgba(37, 99, 235, 0.2),
        inset 0 1px 2px rgba(15, 23, 42, 0.25);
}
#leave-slider::-webkit-slider-runnable-track {
    height: 100%;
    border-radius: inherit;
    background: transparent;
}
#leave-slider::-moz-range-track {
    height: 100%;
    border-radius: inherit;
    background: transparent;
    border: none;
}
#leave-slider::-webkit-slider-thumb {
    -webkit-appearance: none;
    width: 22px;
    height: 22px;
    border-radius: 50%;
    background: #ffffff;
    border: 2px solid #1f2937;
    box-shadow:
        0 2px 6px rgba(15, 23, 42, 0.2),
        0 0 0 1px rgba(255, 255, 255, 0.9) inset;
    cursor: pointer;
    transition: transform 0.15s ease, box-shadow 0.15s ease, border-color 0.15s ease;
}
#leave-slider::-webkit-slider-thumb:active {
    transform: scale(1.05);
    box-shadow:
        0 3px 8px rgba(15, 23, 42, 0.25),
        0 0 0 1px rgba(255, 255, 255, 0.9) inset;
    border-color: #0f172a;
}
#leave-slider::-moz-range-thumb {
    width: 22px;
    height: 22px;
    border-radius: 50%;
    background: #ffffff;
    border: 2px solid #1f2937;
    box-shadow:
        0 2px 6px rgba(15, 23, 42, 0.2),
        0 0 0 1px rgba(255, 255, 255, 0.9) inset;
    cursor: pointer;
    transition: transform 0.15s ease, box-shadow 0.15s ease, border-color 0.15s ease;
}
#leave-slider::-moz-range-thumb:active {
    transform: scale(1.05);
    box-shadow:
        0 3px 8px rgba(15, 23, 42, 0.25),
        0 0 0 1px rgba(255, 255, 255, 0.9) inset;
    border-color: #0f172a;
}
#leave-slider-container {
    margin: 16px auto 0;
    padding: 16px;
    border: 1px solid #e4e7ec;
    border-radius: 12px;
    background: #ffffff;
    box-shadow: 0 4px 12px rgba(15, 23, 42, 0.08);
    transition: box-shadow 0.2s ease;
    width: 100%;
    max-width: 640px;
}
#leave-slider-container:hover {
    box-shadow: 0 6px 18px rgba(15, 23, 42, 0.12);
}
.slider-values {
    display: flex;
    justify-content: space-between;
    align-items: center;
    gap: 16px;
    margin-top: 12px;
}

.slider-value {
    display: flex;
    align-items: center;
    gap: 6px;
    margin: 0;
    font-weight: 500;
}

.p1-value {
    color: #00796b;
}

.p2-value {
    color: #007bff;
}

.summary-section {
    margin: 0.75rem 0;
    line-height: 1.5;
}

.period-summary {
    padding: 0.25rem 0 0.75rem;
}

.summary-period-heading {
    display: flex;
    align-items: baseline;
    gap: 0.75rem;
    font-weight: 600;
    color: #101828;
}

.summary-period-title {
    font-size: 1.05rem;
}

.summary-phase-title {
    font-size: 0.95rem;
    font-weight: 500;
    color: #475467;
}

.summary-period-description {
    margin-top: 0.25rem;
    color: #667085;
    font-style: italic;
    font-size: 0.95rem;
}

.summary-period-range {
    margin-top: 0.15rem;
    font-size: 0.95rem;
    color: #344054;
    font-weight: 500;
}

.summary-body-line {
    margin-top: 0.75rem;
    color: #344054;
}

.summary-body-line:first-of-type {
    margin-top: 0.85rem;
}

.summary-period-divider {
    border: 0;
    border-top: 2px solid #475467;
    margin: 1.5rem 0 1rem;
    display: block;
    width: 100%;
    opacity: 0.85;
}

.summary-phase-divider {
    border: 0;
    border-top: 1px dashed #667085;
    margin: 1rem 0;
    display: block;
    width: 100%;
    opacity: 0.75;
}

.slider-labels {
    display: flex;
    justify-content: space-between;
    font-size: 0.9em;
    margin-top: 4px;
}

.working-parent {
    border-left: 4px solid transparent;
    padding-left: 4px;
}

.working-parent.parent1 {
    border-color: #00796b;
    color: #00796b;
}

.working-parent.parent2 {
    border-color: #007bff;
    color: #007bff;
}

.leave-parent {
    border-left: 4px solid transparent;
    padding-left: 4px;
    display: inline-block;
    max-width: 100%;
    white-space: normal;
    line-height: 1.4;
}

.leave-parent.parent1 {
    border-color: #00796b;
    color: #00796b;
}

.leave-parent.parent2 {
    border-color: #007bff;
    color: #007bff;
}

.optimization-assist-btn {
    width: auto;
    display: block;
    text-align: center;
    padding: 0.75rem 1.5rem;
    margin: 0 auto 1.5rem;
    font-size: 1rem;
}

.total-income-display {
    margin: 1rem auto 0.75rem;
    padding: 0.75rem 1rem;
    max-width: 420px;
    background-color: #eef2ff;
    border-radius: 10px;
    font-weight: 600;
    color: #1d2939;
    text-align: center;
    border: 1px solid #c7d2fe;
}

.total-income-display .total-income-value {
    display: block;
    margin-top: 0.35rem;
    font-size: 1.05rem;
}

.optimization-assist-btn.loading {
    opacity: 0.7;
    cursor: wait;
}

.optimization-suggestions {
    display: none;
    width: 100%;
    margin-bottom: 1.5rem;
}

.strategy-box-wrapper {
    display: flex;
    flex-wrap: wrap;
    gap: 1.5rem;
    justify-content: center;
}

.strategy-box {
    flex: 1 1 320px;
    background: #ffffff;
    border: 1px solid #d0d5dd;
    border-radius: 12px;
    padding: 1.25rem;
    box-shadow: 0 6px 18px rgba(16, 24, 40, 0.08);
    text-align: left;
    display: flex;
    flex-direction: column;
    gap: 0.75rem;
}

.strategy-box h4 {
    margin: 0 0 0.5rem;
    font-size: 1.1rem;
    color: #101828;
}

@media (min-width: 1024px) {
    .strategy-box-wrapper {
        justify-content: space-between;
    }

    .strategy-box {
        flex: 1 1 calc(50% - 0.75rem);
        max-width: calc(50% - 0.75rem);
    }
}

.strategy-description {
    margin: 0 0 1rem;
    color: #475467;
    font-size: 0.95rem;
}

.strategy-highlight {
    color: #00796b;
    font-weight: 700;
}

.strategy-metrics {
    list-style: none;
    margin: 0;
    padding: 0;
    display: flex;
    flex-direction: column;
    gap: 0.85rem;
}

.strategy-metric {
    display: flex;
    flex-direction: column;
    gap: 0.25rem;
}

.metric-label {
    font-weight: 600;
    color: #101828;
}

.metric-value {
    font-size: 0.95rem;
    color: #344054;
}

.metric-value .metric-diff {
    margin-left: 0.5rem;
    font-weight: 600;
}

.metric-diff.positive {
    color: #39d98a;
}

.metric-diff.negative {
    color: #c62828;
}

.metric-diff.neutral {
    color: #475467;
}

.summary-diff {
    margin-left: 0.5rem;
    font-weight: 600;
}

.summary-diff.positive {
<<<<<<< HEAD
    color: #39d98a;
=======
    color: #1b5e20;
>>>>>>> 0a1086af
}

.summary-diff.negative {
    color: #c62828;
}

.summary-diff.neutral {
    color: #475467;
}

.strategy-message {
    text-align: center;
    font-size: 0.95rem;
    color: #475467;
}

.strategy-days-block {
    margin-top: 1rem;
    padding-top: 0.75rem;
    border-top: 1px solid #e4e7ec;
    display: flex;
    flex-direction: column;
    gap: 0.4rem;
}

.strategy-days-heading {
    font-weight: 600;
    color: #101828;
    font-size: 0.95rem;
}

.strategy-days-parent {
    display: flex;
    flex-direction: column;
    gap: 0.25rem;
    color: #344054;
}

.strategy-days-parent-label {
    font-weight: 600;
    color: #101828;
}

.strategy-days-detail {
    font-size: clamp(0.78rem, 2.4vw, 0.9rem);
    padding-left: 0.75rem;
    display: flex;
    align-items: center;
    gap: 0.3rem;
    white-space: nowrap;
}

.strategy-days-detail .detail-label {
    font-weight: 500;
}

.strategy-days-detail .detail-value {
    font-weight: 600;
}

.strategy-days-line {
    color: #344054;
    font-size: clamp(0.8rem, 2.6vw, 0.95rem);
    white-space: normal;
    word-break: break-word;
}

.days-total {
    font-weight: 600;
}

.days-breakdown {
    color: #475467;
    font-weight: 500;
}

.days-diff-wrapper {
    margin-left: 0.3rem;
}

.days-delta-label {
    color: #475467;
    font-weight: 500;
    margin-right: 0.1rem;
}

.days-diff {
    margin-left: 0.4rem;
    font-weight: 600;
}

.days-diff.positive {
    color: #39d98a;
}

.days-diff.negative {
    color: #c62828;
}

.days-diff.neutral {
    color: #475467;
}

.strategy-income-note {
    margin-top: 1rem;
    padding: 0.75rem 0.85rem;
    background-color: #f0f9f6;
    border-radius: 8px;
    font-size: 0.95rem;
    color: #0f172a;
    border: 1px solid #b6e2d8;
}

.strategy-summary-note {
    margin-top: 0.75rem;
    padding: 0.5rem 0;
    color: #344054;
    font-size: 0.95rem;
    line-height: 1.45;
}

.strategy-details {
    margin-top: 1rem;
    display: flex;
    flex-direction: column;
    gap: 1rem;
}

.strategy-details.collapsed {
    display: none;
}

.strategy-details-toggle {
    margin-top: auto;
    width: 100%;
    padding: 0.6rem 1rem;
    background-color: #f2f4f7;
    color: #1d2939;
    border: 1px solid #d0d5dd;
    border-radius: 8px;
    font-weight: 600;
    cursor: pointer;
    transition: background-color 0.2s ease, color 0.2s ease;
    align-self: stretch;
}

.strategy-details-toggle:hover {
    background-color: #e4e7ec;
}

.income-diff {
    font-weight: 600;
}

.income-diff.positive {
    color: #39d98a;
}

.income-diff.negative {
    color: #c62828;
}

.strategy-use-btn {
    margin-top: 1rem;
    width: 100%;
    padding: 0.65rem 1rem;
    background-color: #00796b;
    color: #ffffff;
    font-weight: 600;
    border: none;
    border-radius: 8px;
    cursor: pointer;
    transition: background-color 0.3s ease;
}

.strategy-use-btn:hover {
    background-color: #005f56;
}

.strategy-best-note {
    margin-top: 1rem;
    font-weight: 600;
    color: #00796b;
    text-align: center;
}

.summary-line-part {
    margin-top: 0.35rem;
    color: #344054;
    font-size: 0.95rem;
}

.summary-line-part:first-child {
    margin-top: 0.5rem;
}

.summary-line-part.combined-income-line {
    font-weight: 600;
    color: #101828;
}


@media (max-width: 600px) {
    .button-group:not(.barnval) {
        flex-direction: column;
        align-items: stretch;
    }

    button,
    .toggle-btn {
        width: 100%;
        font-size: 0.9rem;
    }

    .button-group.barnval {
        flex-direction: row;
        flex-wrap: wrap;
        justify-content: center;
        overflow-x: visible;
    }

    .button-group.barnval .toggle-btn {
        flex: 0 0 32px;
        min-width: 32px;
        width: 32px;
    }

    form,
    .result {
        padding: 1rem;
    }

    body {
        font-size: 15px;
    }

    h1 {
        font-size: 1.4rem;
    }

    label,
    input,
    select,
    .info-text {
        font-size: 0.9rem;
    }

    .strategy-box {
        flex: 1 1 100%;
        padding: 1rem;
        text-align: center;
    }

    .strategy-box h4 {
        font-size: 1rem;
    }

    .strategy-description,
    .strategy-summary-note,
    .strategy-income-note,
    .strategy-details-toggle,
    .strategy-metrics,
    .strategy-best-note {
        font-size: 0.9rem;
    }

    .strategy-box-wrapper {
        flex-direction: column;
        align-items: stretch;
        gap: 1rem;
    }

    #leave-slider-container {
        padding: 12px;
        max-width: 100%;
    }

    #vårdnad-group {
        width: 100%;
        gap: 12px;
    }

    #vårdnad-group .toggle-btn {
        flex: 1 1 calc(50% - 12px);
        min-width: 0;
        padding: 0.6rem 0.75rem;
        font-size: 0.95rem;
    }

    #leave-slider {
        height: 12px;
    }

    .slider-values {
        flex-direction: column;
        align-items: center;
        text-align: center;
        gap: 6px;
        font-size: 0.9rem;
    }

    .slider-labels span {
        font-size: 0.85rem;
    }

    .monthly-wrapper {
        flex-direction: column;
        align-items: stretch;
        gap: 1rem;
    }

    .monthly-row,
    .monthly-total {
        flex-direction: column;
        align-items: center;
        justify-content: center;
        text-align: center;
        gap: 0.35rem;
    }

    .monthly-row span,
    .monthly-total span {
        width: 100%;
        text-align: center;
    }

    .monthly-row span:last-child,
    .monthly-total span:last-child,
    .monthly-total .total-value {
        margin-left: 0;
        text-align: center;
    }

    .monthly-box,
    .uttag-container {
        width: 100%;
        max-width: 100%;
    }

    .uttag-container {
        align-items: center;
        text-align: center;
        padding: 16px;
    }

    .duration-info,
    .duration-text {
        text-align: center;
    }

    .duration-text {
        font-size: 20px;
    }

    .monthly-row,
    .monthly-total {
        flex-direction: column;
        align-items: center;
        gap: 4px;
        text-align: center;
        white-space: normal;
    }

    .result-section,
    .result-section h2,
    .result-section h4,
    .monthly-box h3,
    .benefit-title,
    .strategy-days-heading {
        text-align: center;
    }

    .strategy-days-detail,
    .strategy-days-line {
        justify-content: center;
    }

    #strategy-group .toggle-options {
        flex-wrap: nowrap;
        gap: 8px;
    }

    #strategy-group .toggle-options .toggle-btn {
        flex: 1 1 calc(50% - 8px);
        max-width: none;
        padding: 0.6rem 0.4rem;
        font-size: 0.85rem;
        width: auto;
        min-width: 0;
    }
}<|MERGE_RESOLUTION|>--- conflicted
+++ resolved
@@ -1677,11 +1677,7 @@
     background-color: white;
 }
 .day-cell.parent1-start, .day-cell.parent1-end, .day-cell.parent1-single {
-<<<<<<< HEAD
     background-color: #39d98a !important; /* Green */
-=======
-    background-color: #34c759 !important; /* Green */
->>>>>>> 0a1086af
 }
 .day-cell.parent1-between {
     background-color: #81c784 !important; /* Lighter green */
@@ -1698,11 +1694,7 @@
 .day-cell.combined-between {
     background-color: #ce93d8 !important; /* Lighter purple */
 }
-<<<<<<< HEAD
 .parent1-start, .parent1-end, .parent1-single { background-color: #39d98a; color: white; } /* Green */
-=======
-.parent1-start, .parent1-end, .parent1-single { background-color: #34c759; color: white; } /* Green */
->>>>>>> 0a1086af
 .parent1-between { background-color: #a5d6a7; } /* Light Green */
 .parent2-start, .parent2-end, .parent2-single { background-color: #00008b; color: white; } /* Dark Blue */
 .parent2-between { background-color: #add8e6; } /* Light Blue */
@@ -1847,11 +1839,7 @@
     width: 100%;
     height: 14px;
     border-radius: 999px;
-<<<<<<< HEAD
     background: linear-gradient(to right, #39d98a 50%, #007bff 50%);
-=======
-    background: linear-gradient(to right, #34c759 50%, #007bff 50%);
->>>>>>> 0a1086af
     border: 1px solid #d0d5dd;
     box-shadow: inset 0 1px 2px rgba(15, 23, 42, 0.15);
     outline: none;
@@ -2198,11 +2186,7 @@
 }
 
 .summary-diff.positive {
-<<<<<<< HEAD
     color: #39d98a;
-=======
-    color: #1b5e20;
->>>>>>> 0a1086af
 }
 
 .summary-diff.negative {
