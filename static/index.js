/**
 * index.js - Main initialization and form handling for the Föräldrapenningkalkylator
 * Sets up event listeners and orchestrates calculations, UI, and chart rendering.
 */
import { 
    vårdnad, beräknaPartner, barnbidragPerPerson, tilläggPerPerson, 
    barnIdag, barnPlanerat, hasCalculated, defaultPreferences,
    förälder1InkomstDagar, förälder2InkomstDagar, förälder1MinDagar, förälder2MinDagar
} from './config.js';
import {
    beräknaDaglig,
    beräknaBarnbidrag,
    optimizeParentalLeave,
    beräknaFöräldralön
} from './calculations.js';
import {
    updateProgress, setupInfoBoxToggle,
    generateParentSection, setupStrategyToggle, updateMonthlyBox
} from './ui.js';
import { renderGanttChart } from './chart.js';


// Initialize on DOM content loaded
document.addEventListener('DOMContentLoaded', () => {
    initializeForm();
    setupEventListeners();
});

/**
 * Initialize form elements and UI
 */
function initializeForm() {
    // Initialize progress bar
    updateProgress(1);

    // Setup strategy and info boxes
    setupStrategyToggle();
    setupInfoBoxToggle();
}

/**
 * Setup all event listeners
 */
function setupEventListeners() {
    const form = document.getElementById('calc-form');
    const optimizeBtn = document.getElementById('optimize-btn');

    // Form submission
    form.addEventListener('submit', handleFormSubmit);

    // Optimization button
    optimizeBtn.addEventListener('click', handleOptimize);

    // Dropdown listeners for uttag
    setupDropdownListeners();

    // Leave distribution slider
    setupLeaveSlider();
}


/**
 * Handle form submission
 * @param {Event} e - Form submission event
 */
function handleFormSubmit(e) {
    e.preventDefault();

    // Collect form inputs
    const inkomst1 = parseFloat(document.getElementById('inkomst1').value) || 0;
    const inkomst2 = parseFloat(document.getElementById('inkomst2').value) || 0;
    const vårdnad = document.getElementById('vårdnad').value || 'gemensam';
    const beräknaPartner = document.getElementById('beräkna-partner').value || 'ja';
    const barnTidigare = parseInt(document.getElementById('barn-tidigare').value) || 0;
    const barnPlanerade = parseInt(document.getElementById('barn-planerade').value) || 1;
    const avtal1 = document.getElementById('har-avtal-1').value || 'nej';
    const avtal2 = document.getElementById('har-avtal-2').value || 'nej';
<<<<<<< HEAD
=======
    const anst1 = document.getElementById('anstallningstid-1').value || '';
    const anst2 = document.getElementById('anstallningstid-2').value || '';
>>>>>>> a05434b9

    // Validate inputs
    if (barnTidigare === 0 && barnPlanerade === 0) {
        document.getElementById('barn-selection-error').style.display = 'block';
        return;
    } else {
        document.getElementById('barn-selection-error').style.display = 'none';
    }

    // Calculate child benefits
    const totalBarn = barnTidigare + barnPlanerade;
    const barnbidragResult = beräknaBarnbidrag(totalBarn, vårdnad === 'ensam');

    // Calculate daily rates and parental supplement
    const dag1 = beräknaDaglig(inkomst1);
<<<<<<< HEAD
    const extra1 = avtal1 === 'ja' ? beräknaFöräldralön(inkomst1) : 0;
    const dag2 = beräknaPartner === 'ja' && vårdnad === 'gemensam' ? beräknaDaglig(inkomst2) : 0;
    const extra2 = avtal2 === 'ja' && beräknaPartner === 'ja' ? beräknaFöräldralön(inkomst2) : 0;
=======
    const extra1 = avtal1 === 'ja' && anst1 !== '0-5' ? beräknaFöräldralön(inkomst1) : 0;
    const dag2 = beräknaPartner === 'ja' && vårdnad === 'gemensam' ? beräknaDaglig(inkomst2) : 0;
    const extra2 =
        avtal2 === 'ja' && anst2 !== '0-5' && beräknaPartner === 'ja' ? beräknaFöräldralön(inkomst2) : 0;
>>>>>>> a05434b9

    // Generate results
    const resultBlock = document.getElementById('result-block');
    let resultHtml = '';

    // Parent 1 results
    const månadsinkomst1 = Math.round((dag1 * 7 * 4.3) / 100) * 100;
        resultHtml += generateParentSection(
            1, dag1, extra1, månadsinkomst1, förälder1InkomstDagar,
            avtal1 === 'ja', barnbidragResult.barnbidrag, barnbidragResult.tillägg,
            vårdnad === 'ensam', inkomst1
        );

    // Parent 2 results (if applicable)
    if (vårdnad === 'gemensam' && beräknaPartner === 'ja') {
        const månadsinkomst2 = Math.round((dag2 * 7 * 4.3) / 100) * 100;
        resultHtml += generateParentSection(
            2, dag2, extra2, månadsinkomst2, förälder2InkomstDagar,
            avtal2 === 'ja', barnbidragResult.barnbidrag, barnbidragResult.tillägg,
            false, inkomst2
        );
    }

    resultBlock.innerHTML = resultHtml;
    document.getElementById('strategy-group').style.display = 'block';
    document.getElementById('preferences-section').style.display = 'block';
    document.getElementById('optimize-btn').style.display = 'block';
    updateProgress(7);

    // Reinitialize info box toggles for dynamically added content
    setupInfoBoxToggle();

    // Store global state for optimization
    window.appState = {
        inkomst1, inkomst2, vårdnad, beräknaPartner,
        barnbidragPerPerson: barnbidragResult.barnbidrag,
        tilläggPerPerson: barnbidragResult.tillägg,
        dag1, extra1, dag2, extra2,
        avtal1: avtal1 === 'ja', avtal2: avtal2 === 'ja',
        anst1, anst2
    };

    const leaveContainer = document.getElementById('leave-slider-container');
    if (leaveContainer && (vårdnad === 'ensam' || beräknaPartner === 'nej')) {
        leaveContainer.style.display = 'none';
    }

    // Update dropdown listeners for monthly boxes
    setupDropdownListeners();
}

/**
 * Setup dropdown listeners for uttag selections
 */
function setupDropdownListeners() {
    const dropdown1 = document.getElementById('uttags-dagar-1');
    const dropdown2 = document.getElementById('uttags-dagar-2');

    if (dropdown1) {
        dropdown1.addEventListener('change', () => {
            const dagarPerVecka = parseInt(dropdown1.value) || 7;
            updateMonthlyBox(
                'monthly-wrapper-1', dagarPerVecka, window.appState.dag1, 
                window.appState.extra1, window.appState.barnbidragPerPerson, 
                window.appState.tilläggPerPerson, window.appState.avtal1, 
                förälder1InkomstDagar
            );
        });
    }

    if (dropdown2) {
        dropdown2.addEventListener('change', () => {
            const dagarPerVecka = parseInt(dropdown2.value) || 7;
            updateMonthlyBox(
                'monthly-wrapper-2', dagarPerVecka, window.appState.dag2, 
                window.appState.extra2, window.appState.barnbidragPerPerson, 
                window.appState.tilläggPerPerson, window.appState.avtal2, 
                förälder2InkomstDagar
            );
        });
    }
}

/**
 * Handle optimization button click
 */
function handleOptimize() {
    updateProgress(8);
    const barnDatumInput = document.getElementById('barn-datum');
    const ledigTid1Input = document.getElementById('ledig-tid-5823');
    const minInkomstInput = document.getElementById('min-inkomst');
    const strategyInput = document.getElementById('strategy');

    // Validate inputs
    if (!barnDatumInput || !ledigTid1Input || !minInkomstInput || !strategyInput) {
        console.error('Required input elements not found');
        document.getElementById('leave-duration-error').style.display = 'block';
        document.getElementById('leave-duration-error').textContent = 'Formulärfel: Kontrollera att alla fält är korrekt ifyllda.';
        return;
    }

    const barnDatum = barnDatumInput.value || '2025-05-01';
    const totalMonths = parseFloat(ledigTid1Input.value) || 0;
    const slider = document.getElementById('leave-slider');
    const ledigTid1 = slider ? parseFloat(slider.value) || 0 : 0;
    const ledigTid2 = Math.max(totalMonths - ledigTid1, 0);
    const minInkomst = parseInt(minInkomstInput.value) || 10000;
    const strategy = strategyInput.value || 'longer';
    const deltid = defaultPreferences.deltid; // From config, could be made dynamic

    const preferences = {
        deltid,
        ledigTid1,
        ledigTid2,
        minInkomst,
        strategy
    };

    const inputs = {
        inkomst1: window.appState.inkomst1,
        inkomst2: window.appState.inkomst2,
        avtal1: window.appState.avtal1,
        avtal2: window.appState.avtal2,
<<<<<<< HEAD
=======
        anst1: window.appState.anst1,
        anst2: window.appState.anst2,
>>>>>>> a05434b9
        vårdnad: window.appState.vårdnad,
        beräknaPartner: window.appState.beräknaPartner,
        barnbidragPerPerson: window.appState.barnbidragPerPerson,
        tilläggPerPerson: window.appState.tilläggPerPerson,
        barnDatum
    };
    const optimizationResult = document.getElementById('optimization-result');
    if (optimizationResult) {
        optimizationResult.style.display = 'block'; // Ensure the section is visible
    } else {
        console.error('optimization-result element not found');
        return;
    }

    try {
        const result = optimizeParentalLeave(preferences, inputs);

        // Validate leave duration
        if (!result.genomförbarhet.ärGenomförbar) {
            const err = document.getElementById('leave-duration-error');
            err.textContent = result.genomförbarhet.meddelande;
            err.style.display = 'block';
            return;
        }

        // `användaInkomstDagar` already accounts for both periods with and without
        // parental supplement, so avoid double counting by excluding `plan1NoExtra`
        // and `plan2NoExtra` from the totals.
        const totalDays1 =
            result.plan1.användaInkomstDagar +
            result.plan1.användaMinDagar;
        const totalDays2 =
            result.plan2.användaInkomstDagar +
            result.plan2.användaMinDagar;
        const transferred = result.genomförbarhet.transferredDays || 0;
        const maxDays1 = förälder1InkomstDagar + förälder1MinDagar + transferred;
        const maxDays2 = förälder2InkomstDagar + förälder2MinDagar - transferred;

        const errorElement = document.getElementById('leave-duration-error');
        if (totalDays1 > maxDays1 || totalDays2 > maxDays2) {
            errorElement.style.display = 'block';
            return;
        }

        errorElement.style.display = 'none';

        // Render Gantt chart
        document.getElementById('optimization-result').style.display = 'block';
        renderGanttChart(
            result.plan1,
            result.plan2,
            result.plan1NoExtra,
            result.plan2NoExtra,
            result.plan1MinDagar,
            result.plan2MinDagar,
            result.plan1Overlap,
            window.appState.inkomst1,
            window.appState.inkomst2,
            window.appState.vårdnad,
            window.appState.beräknaPartner,
            result.genomförbarhet,
            result.dag1,
            result.extra1,
            result.dag2,
            result.extra2,
            result.förälder1InkomstDagar,
            result.förälder2InkomstDagar,
            result.förälder1MinDagar,
            result.förälder2MinDagar,
            barnDatum,
            result.arbetsInkomst1,
            result.arbetsInkomst2,
            window.appState.barnbidragPerPerson,
            window.appState.tilläggPerPerson,
            result.unusedExtra1,
            result.unusedExtra2,
            result.maxMonthsExtra1,
            result.maxMonthsExtra2
        );


    } catch (error) {
        console.error('Optimization failed:', error);
        document.getElementById('leave-duration-error').style.display = 'block';
        document.getElementById('leave-duration-error').textContent = 
            'Fel vid optimering: Kontrollera indata och försök igen.';
    }
}

function setupLeaveSlider() {
    const totalInput = document.getElementById('ledig-tid-5823');
    const slider = document.getElementById('leave-slider');
    const container = document.getElementById('leave-slider-container');
    const tickList = document.getElementById('leave-ticks');
    const startLabel = document.getElementById('slider-start');
    const endLabel = document.getElementById('slider-end');
    if (!totalInput || !slider || !container) return;

    // Sync slider state with total leave and toggle visibility
    const syncSlider = () => {
        const total = parseFloat(totalInput.value) || 0;
        slider.max = total;
        const step = total > 2 ? 1 : 0.5;
        slider.step = step;
        const half = Math.round(total / 2);
        slider.value = half;
        updateLeaveDisplay(slider, total);
        if (tickList) {
            tickList.innerHTML = '';
            for (let i = 0; i <= total; i += step) {
                tickList.innerHTML += `<option value="${i}"></option>`;
            }
        }
        if (startLabel) startLabel.textContent = '0';
        if (endLabel) endLabel.textContent = total;
        const isSingleParent = window.appState?.vårdnad === 'ensam' || window.appState?.beräknaPartner !== 'ja';
        container.style.display = !isSingleParent && total > 0 ? 'block' : 'none';
    };

    totalInput.addEventListener('input', syncSlider);
    totalInput.addEventListener('change', syncSlider);

    slider.addEventListener('input', () => {
        const total = parseFloat(totalInput.value) || 0;
        updateLeaveDisplay(slider, total);
    });

    syncSlider();
}

function updateLeaveDisplay(slider, total) {
    const p1 = parseFloat(slider.value) || 0;
    const p2 = Math.max(total - p1, 0);
    const p1Elem = document.getElementById('p1-months');
    const p2Elem = document.getElementById('p2-months');
    const format = v => Number.isInteger(v) ? v : v.toFixed(1);
    if (p1Elem) p1Elem.textContent = format(p1);
    if (p2Elem) p2Elem.textContent = format(p2);
    const percent = total > 0 ? (p1 / total) * 100 : 0;
    slider.style.background = `linear-gradient(to right, #28a745 0%, #28a745 ${percent}%, #007bff ${percent}%, #007bff 100%)`;
}<|MERGE_RESOLUTION|>--- conflicted
+++ resolved
@@ -75,11 +75,10 @@
     const barnPlanerade = parseInt(document.getElementById('barn-planerade').value) || 1;
     const avtal1 = document.getElementById('har-avtal-1').value || 'nej';
     const avtal2 = document.getElementById('har-avtal-2').value || 'nej';
-<<<<<<< HEAD
-=======
+
     const anst1 = document.getElementById('anstallningstid-1').value || '';
     const anst2 = document.getElementById('anstallningstid-2').value || '';
->>>>>>> a05434b9
+
 
     // Validate inputs
     if (barnTidigare === 0 && barnPlanerade === 0) {
@@ -95,16 +94,16 @@
 
     // Calculate daily rates and parental supplement
     const dag1 = beräknaDaglig(inkomst1);
-<<<<<<< HEAD
+
     const extra1 = avtal1 === 'ja' ? beräknaFöräldralön(inkomst1) : 0;
     const dag2 = beräknaPartner === 'ja' && vårdnad === 'gemensam' ? beräknaDaglig(inkomst2) : 0;
     const extra2 = avtal2 === 'ja' && beräknaPartner === 'ja' ? beräknaFöräldralön(inkomst2) : 0;
-=======
+
     const extra1 = avtal1 === 'ja' && anst1 !== '0-5' ? beräknaFöräldralön(inkomst1) : 0;
     const dag2 = beräknaPartner === 'ja' && vårdnad === 'gemensam' ? beräknaDaglig(inkomst2) : 0;
     const extra2 =
         avtal2 === 'ja' && anst2 !== '0-5' && beräknaPartner === 'ja' ? beräknaFöräldralön(inkomst2) : 0;
->>>>>>> a05434b9
+
 
     // Generate results
     const resultBlock = document.getElementById('result-block');
@@ -228,11 +227,10 @@
         inkomst2: window.appState.inkomst2,
         avtal1: window.appState.avtal1,
         avtal2: window.appState.avtal2,
-<<<<<<< HEAD
-=======
+
         anst1: window.appState.anst1,
         anst2: window.appState.anst2,
->>>>>>> a05434b9
+
         vårdnad: window.appState.vårdnad,
         beräknaPartner: window.appState.beräknaPartner,
         barnbidragPerPerson: window.appState.barnbidragPerPerson,
