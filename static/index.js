--- conflicted
+++ resolved
@@ -44,11 +44,7 @@
 function setupEventListeners() {
     const form = document.getElementById('calc-form');
     const optimizeBtn = document.getElementById('optimize-btn');
-<<<<<<< HEAD
     const maximizeBtn = document.getElementById('maximize-parental-salary-btn');
-=======
-    const maximizeFöräldralönBtn = document.getElementById('maximize-parental-pay-btn');
->>>>>>> a3ac6197
 
     // Form submission
     form.addEventListener('submit', handleFormSubmit);
@@ -347,12 +343,7 @@
             result.maxFöräldralönWeeks2,
             result.unusedFöräldralönWeeks1,
             result.unusedFöräldralönWeeks2,
-<<<<<<< HEAD
             result.maximization || null
-=======
-            result.plan1Savings,
-            result.plan2Savings
->>>>>>> a3ac6197
         );
 
         window.optimizationState = {
